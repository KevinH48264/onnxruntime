// Copyright (c) Microsoft Corporation. All rights reserved.
// Licensed under the MIT License.

#pragma once

#include <memory>
#include <string>
#include <unordered_map>
#include <vector>
#include <limits.h>

#include "core/common/common.h"
#include "core/common/optional.h"
#include "core/graph/basic_types.h"
#include "core/framework/data_types.h"
#include "core/framework/allocator.h"

namespace onnxruntime {
class KernelDefBuilder;

typedef std::map<size_t, OrtMemType> MemTypeMap;

class KernelDef {
 private:
  // note that input/output might be on CPU implicitly when the node is from CPU execution provider
<<<<<<< HEAD
 constexpr static inline bool MemTypeOnCpuExplicitly(OrtMemType mem_type) {
=======
  constexpr static inline bool MemTypeOnCpuExplicitly(OrtMemType mem_type) {
>>>>>>> 9d9ebd3b
    return mem_type == OrtMemTypeCPUInput || mem_type == OrtMemTypeCPUOutput;
  }

 public:
  explicit KernelDef() = default;

  const std::string& OpName() const {
    return op_name_;
  }

  const std::string& Domain() const {
    return op_domain_;
  }

  void SinceVersion(/*out*/ int* start, /*out*/ int* end) const {
    *start = op_since_version_start_;
    *end = op_since_version_end_;
  }

#ifdef onnxruntime_PYBIND_EXPORT_OPSCHEMA
  const std::pair<int, int> SinceVersion() const {
    return std::pair<int, int>(op_since_version_start_, op_since_version_end_);
  }
#endif

  onnxruntime::ProviderType Provider() const {
    return provider_type_;
  }

  // type constraints with types supported by default
  const std::map<std::string, std::vector<MLDataType>>& TypeConstraints() const {
    return default_type_constraints_;
  }

  // type constraints with types supported in this build
  const std::map<std::string, std::vector<MLDataType>>& EnabledTypeConstraints() const {
    return enabled_type_constraints_;
  }

  const std::vector<std::pair<int, int>>& MayInplace() const {
    return inplace_map_;
  }

  const std::vector<std::pair<int, int>>& Alias() const {
    return alias_map_;
  }

  const optional<std::pair<int, int>>& VariadicAlias() const {
    return variadic_alias_offsets_;
  }

  OrtMemType InputMemoryType(size_t input_index) const {
    auto it = input_memory_type_args_.find(input_index);
    if (it == input_memory_type_args_.end())
      return default_inputs_mem_type_;
    return it->second;
  }

  bool IsInputOnCpu(size_t input_index) const { return MemTypeOnCpuExplicitly(InputMemoryType(input_index)); }

  bool IsOutputOnCpu(size_t output_index) const { return MemTypeOnCpuExplicitly(OutputMemoryType(output_index)); }

  bool AllocateInputsContiguously() const { return allocate_inputs_contiguously_; }

  bool HasExternalOutputs() const { return external_outputs_; }

  OrtMemType OutputMemoryType(size_t output_index) const {
    auto it = output_memory_type_args_.find(output_index);
    if (it == output_memory_type_args_.end())
      return default_outputs_mem_type_;
    return it->second;
  }

  int ExecQueueId() const {
    return exec_queue_id_;
  }

  bool IsConflict(const KernelDef& other) const;

  uint64_t GetHash() const noexcept {
    // if we need to support different hash versions we can update CalculateHash to take a version number
    // and calculate any non-default versions dynamically. we only use this during kernel lookup so
    // it's not performance critical
    return hash_;
  }

 private:
  friend class KernelDefBuilder;

  // called once by KernelDefBuilder::Build
  void CalculateHash();

  // The operator name supported by <*this> kernel..
  std::string op_name_;

  // The operator since_version range supported by <*this> kernel.
  // A kernel could support an operator definition between <op_since_version_start>
  // and <op_since_version_end> (inclusive).
  int op_since_version_start_ = 1;
  int op_since_version_end_ = INT_MAX;

  // The operator domain supported by <*this> kernel.
  // Default to 'onnxruntime::kOnnxDomain'.
  // Please note the behavior of std::string("") and std::string() are different
  std::string op_domain_;

  // The type of the execution provider.
  std::string provider_type_;

  // The data types that are supported by default for inputs/outputs.
  // Key is input/output name defined in op schema, Value are supported types.
  // note: std::map as we need the order to be deterministic for the hash
  // Note: default_type_constraints_ are used to calculate the kernel hash so that the hash is
  // stable across builds with and without kernel type reduction enabled.
  std::map<std::string, std::vector<MLDataType>> default_type_constraints_;

  // the type constraints that are supported in this build (enabled) for the kernel
  std::map<std::string, std::vector<MLDataType>> enabled_type_constraints_;

  // optional alternate type constraints to use to calculate the hash instead of default_type_constraints_
  // note: this provides a way to update the default type constraints while preserving the hash value
  optional<std::map<std::string, std::vector<MLDataType>>> hash_type_constraints_;

  // An element <i, j> means that output j reuses the memory of input i.
  std::vector<std::pair<int, int>> inplace_map_;

  // An element <i, j> means that output j is an alias of input i.
  std::vector<std::pair<int, int>> alias_map_;

  // This variable stores <input_offset, output_offset> for the variadic alias mapping
  // output 'i + output_offset' is an alias of input 'i + input_offset' for all i >= 0
  optional<std::pair<int, int>> variadic_alias_offsets_;

  // Require input tensors to be allocated contiguously.
  bool allocate_inputs_contiguously_ = false;

  // Whether the outputs are from external.
  bool external_outputs_ = false;

  // The memory types of inputs/outputs of this kernel
  MemTypeMap input_memory_type_args_;
  MemTypeMap output_memory_type_args_;

  // execution command queue id, 0 for default queue in execution provider
  int exec_queue_id_ = 0;
  // Default memory type for all inputs
  OrtMemType default_inputs_mem_type_{OrtMemTypeDefault};
  // Default memory type for all outputs
  OrtMemType default_outputs_mem_type_{OrtMemTypeDefault};

  // hash of kernel definition for lookup in minimal build
  uint64_t hash_ = 0;
};

class KernelDefBuilder {
 public:
  static std::unique_ptr<KernelDefBuilder> Create() { return std::make_unique<KernelDefBuilder>(); }

  explicit KernelDefBuilder()
      : kernel_def_(std::make_unique<KernelDef>()) {}

  KernelDefBuilder& SetName(const std::string& op_name);
  KernelDefBuilder& SetName(const char* op_name);

  KernelDefBuilder& SetDomain(const std::string& domain);
  KernelDefBuilder& SetDomain(const char* domain);

  /**
     This kernel supports operator definition since <since_version> (to latest).
  */
  KernelDefBuilder& SinceVersion(int since_version) {
    kernel_def_->op_since_version_start_ = since_version;
    return *this;
  }

  /**
     The start and end version should be set accordingly per version range for
     each domain registered in OpSchemaRegistry::DomainToVersionRange in
     \onnxruntime\onnxruntime\core\graph\op.h as below.
     Key: domain. Value: <lowest version, highest version> pair.
     std::unordered_map<std::string, std::pair<int, int>> map_;
  */
  KernelDefBuilder& SinceVersion(int since_version_start, int since_version_end) {
    kernel_def_->op_since_version_start_ = since_version_start;
    kernel_def_->op_since_version_end_ = since_version_end;
    return *this;
  }

  /**
     The execution provider type of the kernel.
  */
  KernelDefBuilder& Provider(onnxruntime::ProviderType provider_type);
  KernelDefBuilder& Provider(const char* provider_type);

  /**
     Specify the set of types that this kernel supports. A further restriction
     of the set of types specified in the op schema.

     @param arg_name The arg name can be either op formal parameter name, say "X", or type
                     argument name specified in op schema, say "T".
     @param default_types The types that are supported by default.
     @param enabled_types The types that are supported in this build.
                          Possibly different from default_types when type reduction is enabled.
  */
  KernelDefBuilder& TypeConstraint(const std::string& arg_name,
                                   const std::vector<MLDataType>& default_types);
  KernelDefBuilder& TypeConstraint(const char* arg_name,
                                   const std::vector<MLDataType>& default_types);

  KernelDefBuilder& TypeConstraint(const std::string& arg_name,
                                   const std::vector<MLDataType>& default_types,
                                   const std::vector<MLDataType>& enabled_types);
  KernelDefBuilder& TypeConstraint(const char* arg_name,
                                   const std::vector<MLDataType>& default_types,
                                   const std::vector<MLDataType>& enabled_types);

  /**
     Like TypeConstraint but supports just a single type.
  */
  KernelDefBuilder& TypeConstraint(const std::string& arg_name, MLDataType default_type);
  KernelDefBuilder& TypeConstraint(const char* arg_name, MLDataType default_type);

  /**
     Specify the original set of types that this kernel supports by default to use when computing the kernel def hash.
     The set of types supported by default may change over time, but the hash should stay the same.
  */
  KernelDefBuilder& FixedTypeConstraintForHash(
      const std::string& arg_name,
      const std::vector<MLDataType>& default_types_for_hash);
  KernelDefBuilder& FixedTypeConstraintForHash(
      const char* arg_name,
      const std::vector<MLDataType>& default_types_for_hash);

  /**
     Inplace mapping from inputs to outputs allowed.
     It means that uplayer runtime could do memory in-place optimization
     as it will not impact the correctness of this kernel.
  */
  KernelDefBuilder& MayInplace(const std::vector<std::pair<int, int>>& inplaces);
  KernelDefBuilder& MayInplace(int input_index, int output_index);

  /**
     Alias mapping from inputs to outputs. Different from Inplace that the
     content of the tensor is not changed. This is to take care of operators
     such as Identity and Reshape.
  */
  KernelDefBuilder& Alias(const std::vector<std::pair<int, int>>& aliases);
  KernelDefBuilder& Alias(int input_index, int output_index);

  /**
     Apply variadic number of alias mapping from inputs to outputs. 
     This is effectively applying Alias(i + input_offset, i + output_offset) for i >= 0
  */
  KernelDefBuilder& VariadicAlias(int input_offset, int output_offset);

  /**
     Specify that this kernel requires input tensors to be allocated
     contiguously. This allows kernels to execute as a single large
     computation, rather than numerous smaller computations.
  */
  KernelDefBuilder& AllocateInputsContiguously() {
    kernel_def_->allocate_inputs_contiguously_ = true;
    return *this;
  }

  /**
     Specify that this kernel's output buffers are passed from external, 
     i.e. not created or managed by ORT's memory allocator.
  */
  KernelDefBuilder& ExternalOutputs() {
    kernel_def_->external_outputs_ = true;
    return *this;
  }

  /**
     Specify that this kernel requires an input arg
     in certain memory type (instead of the default, device memory).
  */
  KernelDefBuilder& InputMemoryType(OrtMemType type, int input_index) {
    kernel_def_->input_memory_type_args_.insert(std::make_pair(input_index, type));
    return *this;
  }

  /**
     Specify that this kernel requires input arguments
     in certain memory type (instead of the default, device memory).
  */
  KernelDefBuilder& InputMemoryType(OrtMemType type, const std::vector<int>& input_indexes) {
    for (auto input_index : input_indexes) {
      kernel_def_->input_memory_type_args_.insert(std::make_pair(input_index, type));
    }
    return *this;
  }

  /**
     Specify that this kernel provides an output arg
     in certain memory type (instead of the default, device memory).
  */
  KernelDefBuilder& OutputMemoryType(OrtMemType type, int output_index) {
    kernel_def_->output_memory_type_args_.insert(std::make_pair(output_index, type));
    return *this;
  }

  /**
     Specify that this kernel provides an output arguments
     in certain memory type (instead of the default, device memory).
  */
  KernelDefBuilder& OutputMemoryType(OrtMemType type, const std::vector<int>& output_indexes) {
    for (auto output_index : output_indexes) {
      kernel_def_->output_memory_type_args_.insert(std::make_pair(output_index, type));
    }
    return *this;
  }

  /**
     Specify that this kernel runs on which execution queue in the provider
  */
  KernelDefBuilder& ExecQueueId(int queue_id) {
    kernel_def_->exec_queue_id_ = queue_id;
    return *this;
  }

  /**
  Specify the default inputs memory type, if not specified, it is DefaultMemory
  */
  KernelDefBuilder& SetDefaultInputsMemoryType(OrtMemType mem_type) {
    kernel_def_->default_inputs_mem_type_ = mem_type;
    return *this;
  }

  /**
  Specify the default outputs memory type, if not specified, it is DefaultMemory
  */
  KernelDefBuilder& SetDefaultOutputMemoryType(OrtMemType mem_type) {
    kernel_def_->default_outputs_mem_type_ = mem_type;
    return *this;
  }

  /**
     Return the kernel definition, passing ownership of the KernelDef to the caller
  */
  std::unique_ptr<KernelDef> Build() {
    kernel_def_->CalculateHash();
    return std::move(kernel_def_);
  }

 private:
  KernelDefBuilder& TypeConstraintImpl(const std::string& arg_name,
                                       const std::vector<MLDataType>& default_types,
                                       const std::vector<MLDataType>* enabled_types = nullptr);

  // we own the KernelDef until Build() is called.
  std::unique_ptr<KernelDef> kernel_def_;
};

}  // namespace onnxruntime<|MERGE_RESOLUTION|>--- conflicted
+++ resolved
@@ -23,11 +23,7 @@
 class KernelDef {
  private:
   // note that input/output might be on CPU implicitly when the node is from CPU execution provider
-<<<<<<< HEAD
- constexpr static inline bool MemTypeOnCpuExplicitly(OrtMemType mem_type) {
-=======
   constexpr static inline bool MemTypeOnCpuExplicitly(OrtMemType mem_type) {
->>>>>>> 9d9ebd3b
     return mem_type == OrtMemTypeCPUInput || mem_type == OrtMemTypeCPUOutput;
   }
 
@@ -187,7 +183,7 @@
   static std::unique_ptr<KernelDefBuilder> Create() { return std::make_unique<KernelDefBuilder>(); }
 
   explicit KernelDefBuilder()
-      : kernel_def_(std::make_unique<KernelDef>()) {}
+      : kernel_def_(new KernelDef()) {}
 
   KernelDefBuilder& SetName(const std::string& op_name);
   KernelDefBuilder& SetName(const char* op_name);
