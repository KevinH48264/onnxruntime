// Copyright (c) Microsoft Corporation. All rights reserved.
// Licensed under the MIT License.

#include <random>
#include <cmath>
#include <type_traits>
#include "gtest/gtest.h"
#include "test/common/tensor_op_test_utils.h"
#include "test/providers/provider_test_utils.h"
#include "test/providers/cpu/reduction/reduction_test_cases.h"

namespace onnxruntime {
namespace test {

const float FLOAT_INF = std::numeric_limits<float>::infinity();
const float FLOAT_NINF = -std::numeric_limits<float>::infinity();

// Disable TensorRT on some of the tests because the limit in its parser: axis >=0 && axis < nbDims
template <typename OutT>
void TestReduceOp(const std::string& op,
                  int opset_version,
                  const std::vector<int64_t>& input_dims,
                  const std::vector<float>& data,
                  const std::vector<int64_t>& axes,
                  int64_t keepdims,
                  const std::vector<int64_t>& expected_dims,
                  const std::vector<OutT>& expected_data)

{
  OpTester test(op.c_str(), opset_version);

  if (!axes.empty()) {
    if (op.compare("ArgMax") == 0 || op.compare("ArgMin") == 0)
      test.AddAttribute("axis", axes[0]);
    else
      test.AddAttribute("axes", axes);
  }
  test.AddAttribute("keepdims", keepdims);
  test.AddInput<float>("data", input_dims, data);
  test.AddOutput<OutT>("reduced", expected_dims, expected_data);
#if defined(OPENVINO_CONFIG_GPU_FP32)
  test.Run(OpTester::ExpectResult::kExpectSuccess, "", {kCudaExecutionProvider, kOpenVINOExecutionProvider, kTensorrtExecutionProvider});  //TensorRT,OpenVINO: result differs
#else
  test.Run(OpTester::ExpectResult::kExpectSuccess, "", {kCudaExecutionProvider, kTensorrtExecutionProvider});  //TensorRT: result differs
#endif
}

//TODO:investigate why it is so slow. It need 12 seconds on an Azure Standard F48s_v2 (48 vcpus, 96 GiB memory)
// machine in RelWithDebInfo build mode, but only 2 seconds on my local dev machine(4 cores).
#ifdef NDEBUG
TEST(ReductionOpTest, ReductionVariationTest) {
  const std::vector<float>& input_data = testcases.input_data;
  const std::vector<int64_t>& input_dims = testcases.input_dims;
  OpAttributesResultMap& opAttributesResultMap = testcases.map_op_attribute_expected;

  for (auto a : opAttributesResultMap) {
    const ReductionAttribute& attributes = std::get<0>(a.second);
    const std::vector<int64_t> expected_dims = std::get<1>(a.second);
    if (a.first.compare("ArgMax") == 0 || a.first.compare("ArgMin") == 0) {
      std::vector<int64_t> expected_values;
      for (auto v : std::get<2>(a.second))
        expected_values.push_back(static_cast<int64_t>(v));
      TestReduceOp<int64_t>(a.first, 7, input_dims, input_data, attributes.axes_, attributes.keep_dims_,
                            expected_dims, expected_values);
      TestReduceOp<int64_t>(a.first, 11, input_dims, input_data, attributes.axes_, attributes.keep_dims_,
                            expected_dims, expected_values);
    } else {
      const std::vector<float> expected_values = std::get<2>(a.second);
      TestReduceOp<float>(a.first, 7, input_dims, input_data, attributes.axes_, attributes.keep_dims_,
                          expected_dims, expected_values);
      TestReduceOp<float>(a.first, 11, input_dims, input_data, attributes.axes_, attributes.keep_dims_,
                          expected_dims, expected_values);
    }
  }
}
#endif

TEST(ReductionOpTest, ReduceL1_default_axes_keepdims) {
  OpTester test("ReduceL1");
  test.AddAttribute("keepdims", (int64_t)1);
  test.AddInput<float>("data", {3, 2, 2},
                       {1.0f, 2.0f,
                        3.0f, 4.0f,

                        5.0f, 6.0f,
                        7.0f, 8.0f,

                        9.0f, 10.0f,
                        11.0f, 12.0f});
  test.AddOutput<float>("reduced", {1, 1, 1}, {78.0f});
  test.Run();
}

TEST(ReductionOpTest, ReduceL1_do_not_keep_dims) {
  OpTester test("ReduceL1");
  test.AddAttribute("axes", std::vector<int64_t>{2});
  test.AddAttribute("keepdims", (int64_t)0);
  test.AddInput<float>("data", {3, 2, 2},
                       {1.0f, 2.0f,
                        3.0f, 4.0f,

                        5.0f, 6.0f,
                        7.0f, 8.0f,

                        9.0f, 10.0f,
                        11.0f, 12.0f});
  test.AddOutput<float>("reduced", {3, 2}, {3.0f, 7.0f, 11.0f, 15.0f, 19.0f, 23.0f});
  test.Run(OpTester::ExpectResult::kExpectSuccess, "", {kTensorrtExecutionProvider});  //TensorRT: full reduce without keepDimensions is not supported with explicit batch
}

TEST(ReductionOpTest, ReduceL1_do_not_keep_dims_2) {
  OpTester test("ReduceL1");
  test.AddAttribute("axes", std::vector<int64_t>{0});
  test.AddAttribute("keepdims", (int64_t)0);
  test.AddInput<float>("data", {3},
                       {1.0f, 2.0f, 3.0f});
  test.AddOutput<float>("reduced", {}, {6.0f});
  test.Run(OpTester::ExpectResult::kExpectSuccess, "", {kTensorrtExecutionProvider});  //TensorRT: full reduce without keepDimensions is not supported with explicit batch
}

TEST(ReductionOpTest, ReduceL1_keepdims) {
  OpTester test("ReduceL1");
  test.AddAttribute("axes", std::vector<int64_t>{2});
  test.AddAttribute("keepdims", (int64_t)1);
  test.AddInput<float>("data", {3, 2, 2},
                       {1.0f, 2.0f,
                        3.0f, 4.0f,

                        5.0f, 6.0f,
                        7.0f, 8.0f,

                        9.0f, 10.0f,
                        11.0f, 12.0f});
  test.AddOutput<float>("reduced", {3, 2, 1}, {3.0f, 7.0f, 11.0f, 15.0f, 19.0f, 23.0f});
  test.Run();
}

TEST(ReductionOpTest, ReduceL1) {
  OpTester test("ReduceL1");
  test.AddAttribute("axes", std::vector<int64_t>{0, 2});
  test.AddInput<float>("data", {3, 2, 2},
                       {1.0f, 2.0f,
                        3.0f, 4.0f,

                        5.0f, 6.0f,
                        7.0f, 8.0f,

                        9.0f, 10.0f,
                        11.0f, 12.0f});
  test.AddOutput<float>("reduced", {1, 2, 1}, {33.0f, 45.0f});
  test.Run();
}

TEST(ReductionOpTest, ReduceL1_int32) {
  OpTester test("ReduceL1");
  test.AddAttribute("axes", std::vector<int64_t>{0, 2});
  test.AddInput<int32_t>("data", {3, 2, 2},
                         {1, 2,
                          3, 4,

                          5, 6,
                          7, 8,

                          9, 10,
                          11, 12});
  test.AddOutput<int32_t>("reduced", {1, 2, 1}, {33, 45});
  test.Run();
}

#if !(defined USE_TENSORRT) && !(defined USE_TVM)
TEST(ReductionOpTest, ReduceL10DTensor) {
  OpTester test("ReduceL1");
  test.AddInput<float>("data", {}, {2});
  test.AddOutput<float>("reduced", {}, {2});
  test.Run();
}
#endif  // !(defined USE_TENSORRT) && !(defined USE_TVM)

TEST(ReductionOpTest, ReduceL2_default_axes_keepdims) {
  OpTester test("ReduceL2");
  test.AddAttribute("keepdims", (int64_t)1);
  test.AddInput<float>("data", {3, 2, 2},
                       {1.0f, 2.0f,
                        3.0f, 4.0f,

                        5.0f, 6.0f,
                        7.0f, 8.0f,

                        9.0f, 10.0f,
                        11.0f, 12.0f});
  test.AddOutput<float>("reduced", {1, 1, 1}, {25.49509757f});
  test.Run();
}

TEST(ReductionOpTest, ReduceL2_default_axes_do_not_keep_dims) {
  OpTester test("ReduceL2");
  test.AddAttribute("keepdims", static_cast<int64_t>(0));
  test.AddInput<float>("data", {3, 2, 2},
                       {1.0f, 2.0f,
                        3.0f, 4.0f,

                        5.0f, 6.0f,
                        7.0f, 8.0f,

                        9.0f, 10.0f,
                        11.0f, 12.0f});
  test.AddOutput<float>("reduced", {}, {25.49509757f});
  test.Run(OpTester::ExpectResult::kExpectSuccess, "", {kTensorrtExecutionProvider});  //TensorRT: full reduce without keepDimensions is not supported with explicit batch
}

TEST(ReductionOpTest, ReduceL2_do_not_keepdims) {
  OpTester test("ReduceL2");
  test.AddAttribute("axes", std::vector<int64_t>{2});
  test.AddAttribute("keepdims", (int64_t)0);
  test.AddInput<float>("data", {3, 2, 2},
                       {1.0f, 2.0f,
                        3.0f, 4.0f,

                        5.0f, 6.0f,
                        7.0f, 8.0f,

                        9.0f, 10.0f,
                        11.0f, 12.0f});
  test.AddOutput<float>("reduced", {3, 2}, {2.23606798f, 5.0f, 7.81024968f, 10.63014581f, 13.45362405f, 16.2788206f});
  test.Run(OpTester::ExpectResult::kExpectSuccess, "", {kTensorrtExecutionProvider});  //TensorRT: full reduce without keepDimensions is not supported with explicit batch
}

TEST(ReductionOpTest, ReduceL2_do_not_keepdims_2) {
  OpTester test("ReduceL2");
  test.AddAttribute("axes", std::vector<int64_t>{0});
  test.AddAttribute("keepdims", (int64_t)0);
  test.AddInput<float>("data", {3},
                       {1.0f, 2.0f, 3.0f});
  test.AddOutput<float>("reduced", {}, {3.741657387f});
  test.Run(OpTester::ExpectResult::kExpectSuccess, "", {kTensorrtExecutionProvider});  //TensorRT: full reduce without keepDimensions is not supported with explicit batch
}

TEST(ReductionOpTest, ReduceL2_keepdims) {
  OpTester test("ReduceL2");
  test.AddAttribute("axes", std::vector<int64_t>{2});
  test.AddAttribute("keepdims", (int64_t)1);
  test.AddInput<float>("data", {3, 2, 2},
                       {1.0f, 2.0f,
                        3.0f, 4.0f,

                        5.0f, 6.0f,
                        7.0f, 8.0f,

                        9.0f, 10.0f,
                        11.0f, 12.0f});
  test.AddOutput<float>("reduced", {3, 2, 1}, {2.23606798f, 5.0f, 7.81024968f, 10.63014581f, 13.45362405f, 16.2788206f});
  test.Run();
}

TEST(ReductionOpTest, ReduceL2) {
  OpTester test("ReduceL2");
  test.AddAttribute("axes", std::vector<int64_t>{0, 2});
  test.AddAttribute("keepdims", (int64_t)0);
  test.AddInput<float>("data", {3, 2, 2},
                       {1.0f, 2.0f,
                        3.0f, 4.0f,

                        5.0f, 6.0f,
                        7.0f, 8.0f,

                        9.0f, 10.0f,
                        11.0f, 12.0f});
  test.AddOutput<float>("reduced", {2}, {15.71623325f, 20.07485962f});
  test.Run();
}

TEST(ReductionOpTest, ReduceL2_int32) {
  OpTester test("ReduceL2");
  test.AddAttribute("axes", std::vector<int64_t>{0, 2});
  test.AddAttribute("keepdims", (int64_t)0);
  test.AddInput<int32_t>("data", {3, 2, 2},
                         {1, 2,
                          3, 4,

                          5, 6,
                          7, 8,

                          9, 10,
                          11, 12});
  test.AddOutput<int32_t>("reduced", {2}, {15, 20});
  test.Run(OpTester::ExpectResult::kExpectSuccess, "", {kTensorrtExecutionProvider});  //TensorRT: Int32 not allowed as input to this layer
}

#if !(defined USE_TENSORRT) && !(defined USE_TVM)
TEST(ReductionOpTest, ReduceL20DTensor) {
  OpTester test("ReduceL2");
  test.AddInput<float>("data", {}, {2});
  test.AddOutput<float>("reduced", {}, {2});
  test.Run();
}
#endif  // !(defined USE_TENSORRT) && !(defined USE_TVM)

TEST(ReductionOpTest, ReduceLogSum) {
  OpTester test("ReduceLogSum");
  test.AddAttribute("axes", std::vector<int64_t>{1});
  test.AddAttribute("keepdims", (int64_t)1);
  test.AddInput<float>("data", {3, 2, 2},
                       {1.0f, 2.0f,
                        3.0f, 4.0f,

                        5.0f, 6.0f,
                        7.0f, 8.0f,
                        9.0f, 10.0f,
                        11.0f, 12.0f});
  test.AddOutput<float>("reduced", {3, 1, 2},
                        {1.38629436f, 1.79175949f,
                         2.48490667f, 2.6390574f,
                         2.99573231f, 3.09104252f});
  test.Run();
}

TEST(ReductionOpTest, ReduceLogSum_samesize) {
  OpTester test("ReduceLogSum");
  test.AddAttribute("axes", std::vector<int64_t>{2});
  test.AddAttribute("keepdims", (int64_t)1);
  test.AddInput<float>("data", {3, 2, 1}, {1.0f, 2.0f, 3.0f, 4.0f, 5.0f, 6.0f});
  test.AddOutput<float>("reduced", {3, 2, 1},
                        {0.0f, 0.6931471f,
                         1.09861230f, 1.38629436f,
                         1.60943794f, 1.79175949f});
  test.Run();
}

TEST(ReductionOpTest, ReduceLogSum_do_not_keepdims_2) {
  OpTester test("ReduceLogSum");
  test.AddAttribute("axes", std::vector<int64_t>{0});
  test.AddAttribute("keepdims", (int64_t)0);
  test.AddInput<float>("data", {3},
                       {1.0f, 2.0f, 3.0f});
  test.AddOutput<float>("reduced", {}, {1.79175947f});
  test.Run(OpTester::ExpectResult::kExpectSuccess, "", {kTensorrtExecutionProvider});  //TensorRT: full reduce without keepDimensions is not supported with explicit batch
}

TEST(ReductionOpTest, ReduceLogSumAxes01) {
  OpTester test("ReduceLogSum");
  test.AddAttribute("axes", std::vector<int64_t>{0, 1});
  test.AddAttribute("keepdims", (int64_t)0);
  test.AddInput<float>("data", {3, 4, 5},
                       {0.5172141f, 0.36681905f, 0.7489675f, 0.21859895f, 0.6378839f,
                        0.6120873f, 0.74698675f, 0.87222993f, 0.23919299f, 0.4877085f,
                        0.58392614f, 0.56973755f, 0.28744474f, 0.56500393f, 0.13348383f,
                        0.06321382f, 0.20588198f, 0.08760026f, 0.9710815f, 0.6781033f,
                        0.38189054f, 0.9127731f, 0.21229997f, 0.7597165f, 0.36321816f,
                        0.18440539f, 0.44839138f, 0.888846f, 0.54862875f, 0.15642975f,
                        0.5046317f, 0.6035792f, 0.42172152f, 0.55201846f, 0.8684674f,
                        0.8725194f, 0.89469117f, 0.88513845f, 0.48750868f, 0.2512843f,
                        0.54381144f, 0.970685f, 0.44817686f, 0.7655562f, 0.64186585f,
                        0.8696393f, 0.91110307f, 0.12956737f, 0.9199235f, 0.26789218f,
                        0.25372583f, 0.6147827f, 0.67517287f, 0.74066293f, 0.6317299f,
                        0.70738846f, 0.27802366f, 0.15887405f, 0.95882577f, 0.23314993f});
  test.AddOutput<float>("reduced", {5},
                        {1.8073791f, 2.0180254f, 1.7606194f, 2.0446842f, 1.6773242f});

  test.Run();
}

#if !(defined USE_TENSORRT) && !(defined USE_TVM)
TEST(ReductionOpTest, ReduceLogSum0DTensor) {
  OpTester test("ReduceLogSum");
  test.AddInput<float>("data", {}, {2.f});
  test.AddOutput<float>("reduced", {}, {0.693147f});
  test.Run();
}
#endif  // !(defined USE_TENSORRT) && !(defined USE_TVM)

TEST(ReductionOpTest, ReduceLogSumExp_default_axes_keepdims) {
  OpTester test("ReduceLogSumExp");
  test.AddAttribute("keepdims", (int64_t)1);
  test.AddInput<float>("data", {3, 2, 2},
                       {5.0f, 1.0f,
                        20.0f, 2.0f,

                        30.0f, 1.0f,
                        40.0f, 2.0f,

                        55.0f, 1.0f,
                        60.0f, 2.0f});
  test.AddOutput<float>("reduced", {1, 1, 1}, {60.00671387f});
  test.Run();
}

TEST(ReductionOpTest, ReduceLogSumExp_default_axes_do_not_keep_dims) {
  OpTester test("ReduceLogSumExp");
  test.AddAttribute("keepdims", static_cast<int64_t>(0));
  test.AddInput<float>("data", {3, 2, 2},
                       {5.0f, 1.0f,
                        20.0f, 2.0f,

                        30.0f, 1.0f,
                        40.0f, 2.0f,

                        55.0f, 1.0f,
                        60.0f, 2.0f});
  test.AddOutput<float>("reduced", {}, {60.00671387f});
  test.Run(OpTester::ExpectResult::kExpectSuccess, "", {kTensorrtExecutionProvider});  //TensorRT: full reduce without keepDimensions is not supported with explicit batch
}

TEST(ReductionOpTest, ReduceLogSumExp_do_not_keepdims) {
  OpTester test("ReduceLogSumExp");
  test.AddAttribute("axes", std::vector<int64_t>{1});
  test.AddAttribute("keepdims", (int64_t)0);
  test.AddInput<float>("data", {3, 2, 2},
                       {5.0f, 1.0f,
                        20.0f, 2.0f,

                        30.0f, 1.0f,
                        40.0f, 2.0f,

                        55.0f, 1.0f,
                        60.0f, 2.0f});
  test.AddOutput<float>("reduced", {3, 2}, {20.0f, 2.31326175f, 40.00004578f, 2.31326175f, 60.00671387f, 2.31326175f});
  test.Run(OpTester::ExpectResult::kExpectSuccess, "", {kTensorrtExecutionProvider});  //TensorRT: full reduce without keepDimensions is not supported with explicit batch
}

TEST(ReductionOpTest, ReduceLogSumExp_do_not_keepdims_2) {
  OpTester test("ReduceLogSumExp");
  test.AddAttribute("axes", std::vector<int64_t>{0});
  test.AddAttribute("keepdims", (int64_t)0);
  test.AddInput<float>("data", {3},
                       {1.0f, 2.0f, 3.0f});
  test.AddOutput<float>("reduced", {}, {3.40760596f});
  test.Run(OpTester::ExpectResult::kExpectSuccess, "", {kTensorrtExecutionProvider});  //TensorRT: full reduce without keepDimensions is not supported with explicit batch
}

TEST(ReductionOpTest, ReduceLogSumExp_keepdims) {
  OpTester test("ReduceLogSumExp");
  test.AddAttribute("axes", std::vector<int64_t>{1});
  test.AddAttribute("keepdims", (int64_t)1);
  test.AddInput<float>("data", {3, 2, 2},
                       {5.0f, 1.0f,
                        20.0f, 2.0f,

                        30.0f, 1.0f,
                        40.0f, 2.0f,

                        55.0f, 1.0f,
                        60.0f, 2.0f});
  test.AddOutput<float>("reduced", {3, 1, 2}, {20.0f, 2.31326175f, 40.00004578f, 2.31326175f, 60.00671387f, 2.31326175f});
  test.Run();
}

TEST(ReductionOpTest, ReduceLogSumExp) {
  OpTester test("ReduceLogSumExp");
  test.AddAttribute("axes", std::vector<int64_t>{0, 2});
  test.AddAttribute("keepdims", (int64_t)1);
  test.AddInput<float>("data", {3, 2, 2},
                       {1.0f, 2.0f,
                        3.0f, 4.0f,

                        5.0f, 6.0f,
                        7.0f, 8.0f,

                        9.0f, 10.0f,
                        11.0f, 12.0f});
  test.AddOutput<float>("reduced", {1, 2, 1}, {10.33174133f, 12.33174133f});
  test.Run();
}

TEST(ReductionOpTest, ReduceLogSumExp_int32) {
  OpTester test("ReduceLogSumExp");
  test.AddAttribute("axes", std::vector<int64_t>{0, 2});
  test.AddAttribute("keepdims", (int64_t)1);
  test.AddInput<int32_t>("data", {3, 2, 2},
                         {1, 2,
                          3, 4,

                          5, 6,
                          7, 8,

                          9, 10,
                          11, 12});
  test.AddOutput<int32_t>("reduced", {1, 2, 1}, {10, 12});
  test.Run();
}

#if !(defined USE_TENSORRT) && !(defined USE_TVM)
TEST(ReductionOpTest, ReduceLogSumExp0DTensor) {
  OpTester test("ReduceLogSumExp");
  test.AddInput<float>("data", {}, {2});
  test.AddOutput<float>("reduced", {}, {2});
  test.Run();
}
#endif  // !(defined USE_TENSORRT) && !(defined USE_TVM)

TEST(ReductionOpTest, ReduceMax_default_axes_keepdims) {
  OpTester test("ReduceMax");
  test.AddAttribute("keepdims", (int64_t)1);
  test.AddInput<float>("data", {3, 2, 2},
                       {5.0f, 1.0f,
                        20.0f, 2.0f,

                        30.0f, 1.0f,
                        40.0f, 2.0f,

                        55.0f, 1.0f,
                        60.0f, 2.0f});
  test.AddOutput<float>("reduced", {1, 1, 1}, {60.0f});
  test.Run();
}

TEST(ReductionOpTest, ReduceMax_default_axes_do_not_keep_dims) {
  OpTester test("ReduceMax");
  test.AddAttribute("keepdims", static_cast<int64_t>(0));
  test.AddInput<float>("data", {3, 2, 2},
                       {5.0f, 1.0f,
                        20.0f, 2.0f,

                        30.0f, 1.0f,
                        40.0f, 2.0f,

                        55.0f, 1.0f,
                        60.0f, 2.0f});
  test.AddOutput<float>("reduced", {}, {60.0f});
  test.Run(OpTester::ExpectResult::kExpectSuccess, "", {kTensorrtExecutionProvider});  //TensorRT: full reduce without keepDimensions is not supported with explicit batch
}

TEST(ReductionOpTest, ReduceMax_do_not_keepdims) {
  OpTester test("ReduceMax");
  test.AddAttribute("axes", std::vector<int64_t>{1});
  test.AddAttribute("keepdims", (int64_t)0);
  test.AddInput<float>("data", {3, 2, 2},
                       {5.0f, 1.0f,
                        20.0f, 2.0f,

                        30.0f, 1.0f,
                        40.0f, 2.0f,

                        55.0f, 1.0f,
                        60.0f, 2.0f});
  test.AddOutput<float>("reduced", {3, 2}, {20.0f, 2.0f, 40.0f, 2.0f, 60.0f, 2.0f});
  test.Run();
}

TEST(ReductionOpTest, ReduceMax_do_not_keepdims_2) {
  OpTester test("ReduceMax");
  test.AddAttribute("axes", std::vector<int64_t>{0});
  test.AddAttribute("keepdims", (int64_t)0);
  test.AddInput<float>("data", {3},
                       {5.0f, 1.0f, 20.0f});
  test.AddOutput<float>("reduced", {}, {20.0f});
  test.Run(OpTester::ExpectResult::kExpectSuccess, "", {kTensorrtExecutionProvider});  //TensorRT: full reduce without keepDimensions is not supported with explicit batch
}

TEST(ReductionOpTest, ReduceMax_keepdims) {
  OpTester test("ReduceMax");
  test.AddAttribute("axes", std::vector<int64_t>{1});
  test.AddAttribute("keepdims", (int64_t)1);
  test.AddInput<float>("data", {3, 2, 2},
                       {5.0f, 1.0f,
                        20.0f, 2.0f,

                        30.0f, 1.0f,
                        40.0f, 2.0f,

                        55.0f, 1.0f,
                        60.0f, 2.0f});
  test.AddOutput<float>("reduced", {3, 1, 2}, {20.0f, 2.0f, 40.0f, 2.0f, 60.0f, 2.0f});
  test.Run();
}

TEST(ReductionOpTest, ReduceMax) {
  OpTester test("ReduceMax");
  test.AddAttribute("axes", std::vector<int64_t>{1, 2});
  test.AddAttribute("keepdims", (int64_t)1);
  test.AddInput<float>("data", {3, 2, 2},
                       {1.0f, 2.0f,
                        3.0f, 4.0f,

                        5.0f, 6.0f,
                        7.0f, 8.0f,

                        9.0f, 10.0f,
                        11.0f, 12.0f});
  test.AddOutput<float>("reduced", {3, 1, 1}, {4.0f, 8.0f, 12.0f});
  test.Run();
}

TEST(ReductionOpTest, ReduceMax_int32) {
  OpTester test("ReduceMax");
  test.AddAttribute("axes", std::vector<int64_t>{1, 2});
  test.AddAttribute("keepdims", (int64_t)1);
  test.AddInput<int32_t>("data", {3, 2, 2},
                         {1, 2,
                          3, 4,

                          5, 6,
                          7, 8,

                          9, 10,
                          11, 12});
  test.AddOutput<int32_t>("reduced", {3, 1, 1}, {4, 8, 12});

#if defined(OPENVINO_CONFIG_GPU_FP32) || defined(OPENVINO_CONFIG_GPU_FP16) || defined(OPENVINO_CONFIG_MYRIAD)
  test.Run(OpTester::ExpectResult::kExpectSuccess, "", {kTensorrtExecutionProvider, kOpenVINOExecutionProvider});  // OpenVINO: Disabled temporarily
#else
  test.Run(OpTester::ExpectResult::kExpectSuccess, "", {kTensorrtExecutionProvider});  //TensorRT: axis must be 0
#endif
}

TEST(ReductionOpTest, ReduceMax_int64) {
  OpTester test("ReduceMax");
  test.AddAttribute("axes", std::vector<int64_t>{1, 2});
  test.AddAttribute("keepdims", (int64_t)1);
  test.AddInput<int64_t>("data", {3, 2, 2},
                         {1, 2,
                          3, 4,

                          5, 6,
                          7, 8,

                          9, 10,
                          11, 12});
  test.AddOutput<int64_t>("reduced", {3, 1, 1}, {4, 8, 12});
#if defined(OPENVINO_CONFIG_GPU_FP32) || defined(OPENVINO_CONFIG_GPU_FP16) || defined(OPENVINO_CONFIG_MYRIAD)
  test.Run(OpTester::ExpectResult::kExpectSuccess, "", {kTensorrtExecutionProvider, kOpenVINOExecutionProvider});  // OpenVINO: Disabled temporarily
#else
  test.Run(OpTester::ExpectResult::kExpectSuccess, "", {kTensorrtExecutionProvider});  //TensorRT: axis must be 0
#endif
}

TEST(ReductionOpTest, ReduceMax_int8) {
  OpTester test("ReduceMax", 12);
  test.AddAttribute("axes", std::vector<int64_t>{1, 2});
  test.AddAttribute("keepdims", (int64_t)1);
  test.AddInput<int8_t>("data", {3, 2, 2},
                        {1, 2,
                         3, 4,

                         5, 6,
                         7, 8,

                         9, 10,
                         11, 12});
  test.AddOutput<int8_t>("reduced", {3, 1, 1}, {4, 8, 12});
#if defined(OPENVINO_CONFIG_MYRIAD)
  test.Run(OpTester::ExpectResult::kExpectSuccess, "", {kTensorrtExecutionProvider, kOpenVINOExecutionProvider});  // OpenVINO: Disabled temporarily
#else
  test.Run(OpTester::ExpectResult::kExpectSuccess, "", {kTensorrtExecutionProvider});  //TensorRT: axis must be 0
#endif
}

TEST(ReductionOpTest, ReduceMax_uint8) {
  OpTester test("ReduceMax", 12);
  test.AddAttribute("axes", std::vector<int64_t>{1, 2});
  test.AddAttribute("keepdims", (int64_t)1);
  test.AddInput<uint8_t>("data", {3, 2, 2},
                         {1, 2,
                          3, 4,

                          5, 6,
                          7, 8,

                          9, 10,
                          11, 12});
  test.AddOutput<uint8_t>("reduced", {3, 1, 1}, {4, 8, 12});
#if defined(OPENVINO_CONFIG_MYRIAD)
  test.Run(OpTester::ExpectResult::kExpectSuccess, "", {kTensorrtExecutionProvider, kOpenVINOExecutionProvider});  // OpenVINO: Disabled temporarily
#else
  test.Run(OpTester::ExpectResult::kExpectSuccess, "", {kTensorrtExecutionProvider});  //TensorRT: axis must be 0
#endif
}

#if !(defined USE_TENSORRT) && !(defined USE_TVM)
TEST(ReductionOpTest, ReduceMax0DTensor) {
  OpTester test("ReduceMax");
  test.AddInput<float>("data", {}, {2});
  test.AddOutput<float>("reduced", {}, {2});
  test.Run();
}
#endif  // !(defined USE_TENSORRT) && !(defined USE_TVM)

TEST(ReductionOpTest, ReduceMean_default_axes_keepdims) {
  OpTester test("ReduceMean");
  test.AddAttribute("keepdims", (int64_t)1);
  test.AddInput<float>("data", {3, 2, 2},
                       {5.0f, 1.0f,
                        20.0f, 2.0f,

                        30.0f, 1.0f,
                        40.0f, 2.0f,

                        55.0f, 1.0f,
                        60.0f, 2.0f});
  test.AddOutput<float>("reduced", {1, 1, 1}, {18.25f});
  test.Run();
}

TEST(ReductionOpTest, ReduceMean_default_axes_do_not_keep_dims) {
  OpTester test("ReduceMean");
  test.AddAttribute("keepdims", static_cast<int64_t>(0));
  test.AddInput<float>("data", {3, 2, 2},
                       {5.0f, 1.0f,
                        20.0f, 2.0f,

                        30.0f, 1.0f,
                        40.0f, 2.0f,

                        55.0f, 1.0f,
                        60.0f, 2.0f});
  test.AddOutput<float>("reduced", {}, {18.25f});
  test.Run(OpTester::ExpectResult::kExpectSuccess, "", {kTensorrtExecutionProvider});  //TensorRT: full reduce without keepDimensions is not supported with explicit batch
}

TEST(ReductionOpTest, ReduceMean_do_not_keepdims) {
  OpTester test("ReduceMean");
  test.AddAttribute("axes", std::vector<int64_t>{1});
  test.AddAttribute("keepdims", (int64_t)0);
  test.AddInput<float>("data", {3, 2, 2},
                       {5.0f, 1.0f,
                        20.0f, 2.0f,

                        30.0f, 1.0f,
                        40.0f, 2.0f,

                        55.0f, 1.0f,
                        60.0f, 2.0f});
  test.AddOutput<float>("reduced", {3, 2}, {12.5f, 1.5f, 35.0f, 1.5f, 57.5f, 1.5f});

#if defined(__arm__)
  // armv7 isn't as accurate so need to add a little tolerance for the diffs
  //  expected[i] evaluates to 35,
  //  output[i] evaluates to 34.999866485595703
  test.SetOutputRelErr("reduced", 1e-5f);
#endif

  test.Run();
}

TEST(ReductionOpTest, ReduceMean_do_not_keepdims_2) {
  OpTester test("ReduceMean");
  test.AddAttribute("axes", std::vector<int64_t>{0});
  test.AddAttribute("keepdims", (int64_t)0);
  test.AddInput<float>("data", {3},
                       {1.0f, 2.0f, 3.0f});
  test.AddOutput<float>("reduced", {}, {2.0f});
  test.Run(OpTester::ExpectResult::kExpectSuccess, "", {kTensorrtExecutionProvider});  //TensorRT: full reduce without keepDimensions is not supported with explicit batch
}

TEST(ReductionOpTest, ReduceMean_keepdims) {
  OpTester test("ReduceMean");
  test.AddAttribute("axes", std::vector<int64_t>{1});
  test.AddAttribute("keepdims", (int64_t)1);
  test.AddInput<float>("data", {3, 2, 2},
                       {5.0f, 1.0f,
                        20.0f, 2.0f,

                        30.0f, 1.0f,
                        40.0f, 2.0f,

                        55.0f, 1.0f,
                        60.0f, 2.0f});
  test.AddOutput<float>("reduced", {3, 1, 2}, {12.5f, 1.5f, 35.0f, 1.5f, 57.5f, 1.5f});

#if defined(__arm__)
  // armv7 isn't as accurate so need to add a little tolerance for the diffs
  //  expected[i] evaluates to 35,
  //  output[i] evaluates to 34.999866485595703
  test.SetOutputRelErr("reduced", 1e-5f);
#endif

  test.Run();
}

TEST(ReductionOpTest, ReduceMean) {
  OpTester test("ReduceMean");
  test.AddAttribute("axes", std::vector<int64_t>{0, 2});
  test.AddAttribute("keepdims", (int64_t)1);
  test.AddInput<float>("data", {3, 2, 2},
                       {1.0f, 2.0f,
                        3.0f, 4.0f,

                        5.0f, 6.0f,
                        7.0f, 8.0f,

                        9.0f, 10.0f,
                        11.0f, 12.0f});
  test.AddOutput<float>("reduced", {1, 2, 1}, {5.5f, 7.5f});

  test.Run();
}

TEST(ReductionOpTest, ReduceMean_int32) {
  OpTester test("ReduceMean");
  test.AddAttribute("axes", std::vector<int64_t>{0, 2});
  test.AddAttribute("keepdims", (int64_t)1);
  test.AddInput<int32_t>("data", {3, 2, 2},
                         {10, 20,
                          30, 40,

                          50, 60,
                          70, 80,

                          90, 100,
                          110, 120});
  test.AddOutput<int32_t>("reduced", {1, 2, 1}, {55, 75});
  test.Run();
}

#if !(defined USE_TENSORRT) && !(defined USE_TVM)
TEST(ReductionOpTest, ReduceMean0DTensor) {
  OpTester test("ReduceMean");
  test.AddInput<float>("data", {}, {2});
  test.AddOutput<float>("reduced", {}, {2});
  test.Run();
}
#endif  // !(defined USE_TENSORRT) && !(defined USE_TVM)

TEST(ReductionOpTest, ReduceMin_default_axes_keepdims) {
  OpTester test("ReduceMin");
  test.AddAttribute("keepdims", (int64_t)1);
  test.AddInput<float>("data", {3, 2, 2},
                       {5.0f, 1.0f,
                        20.0f, 2.0f,

                        30.0f, 1.0f,
                        40.0f, 2.0f,

                        55.0f, 1.0f,
                        60.0f, 2.0f});
  test.AddOutput<float>("reduced", {1, 1, 1}, {1.0f});
  test.Run();
}

TEST(ReductionOpTest, ReduceMin_default_axes_do_not_keep_dims) {
  OpTester test("ReduceMin");
  test.AddAttribute("keepdims", static_cast<int64_t>(0));
  test.AddInput<float>("data", {3, 2, 2},
                       {5.0f, 1.0f,
                        20.0f, 2.0f,

                        30.0f, 1.0f,
                        40.0f, 2.0f,

                        55.0f, 1.0f,
                        60.0f, 2.0f});
  test.AddOutput<float>("reduced", {}, {1.0f});
  test.Run(OpTester::ExpectResult::kExpectSuccess, "", {kTensorrtExecutionProvider});  //TensorRT: full reduce without keepDimensions is not supported with explicit batch
}

TEST(ReductionOpTest, ReduceMin_default_axes_do_not_keep_dims_2D) {
  OpTester test("ReduceMin");
  test.AddAttribute("keepdims", static_cast<int64_t>(0));
  test.AddInput<float>("data", {2, 2},
                       {5.0f, 1.0f,
                        20.0f, 2.0f});
  test.AddOutput<float>("reduced", {}, {1.0f});
  test.Run(OpTester::ExpectResult::kExpectSuccess, "", {kTensorrtExecutionProvider});  //TensorRT: full reduce without keepDimensions is not supported with explicit batch
}

TEST(ReductionOpTest, ReduceMin_do_not_keepdims) {
  OpTester test("ReduceMin");
  test.AddAttribute("axes", std::vector<int64_t>{1});
  test.AddAttribute("keepdims", (int64_t)0);
  test.AddInput<float>("data", {3, 2, 2},
                       {5.0f, 1.0f,
                        20.0f, 2.0f,

                        30.0f, 1.0f,
                        40.0f, 2.0f,

                        55.0f, 1.0f,
                        60.0f, 2.0f});
  test.AddOutput<float>("reduced", {3, 2}, {5.0f, 1.0f, 30.0f, 1.0f, 55.0f, 1.0f});
  test.Run();
}

TEST(ReductionOpTest, ReduceMin_do_not_keepdims_2) {
  OpTester test("ReduceMin");
  test.AddAttribute("axes", std::vector<int64_t>{0});
  test.AddAttribute("keepdims", (int64_t)0);
  test.AddInput<float>("data", {3},
                       {5.0f, 1.0f, 20.0f});
  test.AddOutput<float>("reduced", {}, {1.0f});
  test.Run(OpTester::ExpectResult::kExpectSuccess, "", {kTensorrtExecutionProvider});  //TensorRT: full reduce without keepDimensions is not supported with explicit batch
}

TEST(ReductionOpTest, ReduceMin_keepdims) {
  OpTester test("ReduceMin");
  test.AddAttribute("axes", std::vector<int64_t>{1});
  test.AddAttribute("keepdims", (int64_t)1);
  test.AddInput<float>("data", {3, 2, 2},
                       {5.0f, 1.0f,
                        20.0f, 2.0f,

                        30.0f, 1.0f,
                        40.0f, 2.0f,

                        55.0f, 1.0f,
                        60.0f, 2.0f});
  test.AddOutput<float>("reduced", {3, 1, 2}, {5.0f, 1.0f, 30.0f, 1.0f, 55.0f, 1.0f});
  test.Run();
}

TEST(ReductionOpTest, ReduceMin) {
  OpTester test("ReduceMin");
  test.AddAttribute("axes", std::vector<int64_t>{0, 2});
  test.AddAttribute("keepdims", (int64_t)1);
  test.AddInput<float>("data", {3, 2, 2},
                       {1.0f, 2.0f,
                        3.0f, 4.0f,

                        5.0f, 6.0f,
                        7.0f, 8.0f,

                        9.0f, 10.0f,
                        11.0f, 12.0f});
  test.AddOutput<float>("reduced", {1, 2, 1}, {1.0f, 3.0f});
  test.Run();
}

TEST(ReductionOpTest, ReduceMin_int32) {
  OpTester test("ReduceMin");
  test.AddAttribute("axes", std::vector<int64_t>{0, 2});
  test.AddAttribute("keepdims", (int64_t)1);
  test.AddInput<int32_t>("data", {3, 2, 2},
                         {1, 2,
                          3, 4,

                          5, 6,
                          7, 8,

                          9, 10,
                          11, 12});
  test.AddOutput<int32_t>("reduced", {1, 2, 1}, {1, 3});
  test.Run();
}

TEST(ReductionOpTest, ReduceMin_int8) {
  OpTester test("ReduceMin", 12);
  test.AddAttribute("axes", std::vector<int64_t>{0, 2});
  test.AddAttribute("keepdims", (int64_t)1);
  test.AddInput<int8_t>("data", {3, 2, 2},
                        {1, 2,
                         3, 4,

                         5, 6,
                         7, 8,

                         9, 10,
                         11, 12});
  test.AddOutput<int8_t>("reduced", {1, 2, 1}, {1, 3});
  test.Run(OpTester::ExpectResult::kExpectSuccess, "", {kTensorrtExecutionProvider});
}

TEST(ReductionOpTest, ReduceMin_uint8) {
  OpTester test("ReduceMin", 12);
  test.AddAttribute("axes", std::vector<int64_t>{0, 2});
  test.AddAttribute("keepdims", (int64_t)1);
  test.AddInput<uint8_t>("data", {3, 2, 2},
                         {1, 2,
                          3, 4,

                          5, 6,
                          7, 8,

                          9, 10,
                          11, 12});
  test.AddOutput<uint8_t>("reduced", {1, 2, 1}, {1, 3});
  test.Run(OpTester::ExpectResult::kExpectSuccess, "", {kTensorrtExecutionProvider});
}

#if !(defined USE_TENSORRT) && !(defined USE_TVM)
TEST(ReductionOpTest, ReduceMin0DTensor) {
  OpTester test("ReduceMin");
  test.AddInput<float>("data", {}, {2});
  test.AddOutput<float>("reduced", {}, {2});
  test.Run();
}
#endif  // !(defined USE_TENSORRT) && !(defined USE_TVM)

TEST(ReductionOpTest, ReduceSum) {
  OpTester test("ReduceSum");
  test.AddAttribute("axes", std::vector<int64_t>{0, 2});
  test.AddAttribute("keepdims", (int64_t)1);
  test.AddInput<float>("data", {3, 2, 2},
                       {1.0f, 2.0f,
                        3.0f, 4.0f,

                        5.0f, 6.0f,
                        7.0f, 8.0f,

                        9.0f, 10.0f,
                        11.0f, 12.0f});
  test.AddOutput<float>("reduced", {1, 2, 1}, {33.0f, 45.0f});
  test.Run();
}

TEST(ReductionOpTest, ReduceSum_double) {
  OpTester test("ReduceSum");
  test.AddAttribute("axes", std::vector<int64_t>{0, 2});
  test.AddAttribute("keepdims", (int64_t)1);
  test.AddInput<double>("data", {3, 2, 2},
                        {1.0, 2.0,
                         3.0, 4.0,

                         5.0, 6.0,
                         7.0, 8.0,

                         9.0, 10.0,
                         11.0, 12.0});
  test.AddOutput<double>("reduced", {1, 2, 1}, {33.0, 45.0});
  test.Run();
}

TEST(ReductionOpTest, ReduceSum_axes01) {
  OpTester test("ReduceSum");
  test.AddAttribute("axes", std::vector<int64_t>{2});
  test.AddAttribute("keepdims", (int64_t)0);
  test.AddInput<float>("data", {3, 2, 2},
                       {1.0f, 2.0f,
                        3.0f, 4.0f,

                        5.0f, 6.0f,
                        7.0f, 8.0f,

                        9.0f, 10.0f,
                        11.0f, 12.0f});
  test.AddOutput<float>("reduced", {3, 2}, {3.0f, 7.0f, 11.0f, 15.0f, 19.0f, 23.0f});
  test.Run();
}

TEST(ReductionOpTest, ReduceSum_axes02) {
  OpTester test("ReduceSum");
  test.AddAttribute("axes", std::vector<int64_t>{1});
  test.AddAttribute("keepdims", (int64_t)0);
  test.AddInput<float>("data", {3, 2, 2},
                       {1.0f, 2.0f,
                        3.0f, 4.0f,

                        5.0f, 6.0f,
                        7.0f, 8.0f,

                        9.0f, 10.0f,
                        11.0f, 12.0f});
  test.AddOutput<float>("reduced", {3, 2}, {4.0f, 6.0f, 12.0f, 14.0f, 20.0f, 22.0f});
  test.Run();
}

TEST(ReductionOpTest, ReduceSum_int32) {
  OpTester test("ReduceSum");
  test.AddAttribute("axes", std::vector<int64_t>{0, 2});
  test.AddAttribute("keepdims", (int64_t)1);
  test.AddInput<int32_t>("data", {3, 2, 2},
                         {1, 2,
                          3, 4,

                          5, 6,
                          7, 8,

                          9, 10,
                          11, 12});
  test.AddOutput<int32_t>("reduced", {1, 2, 1}, {33, 45});
  test.Run();
}

#ifdef USE_CUDA
TEST(ReductionOpTest, ReduceSumHalfHalf) {
  OpTester test("ReduceSum");
  test.AddAttribute("keepdims", (int64_t)0);
  test.AddAttribute("axes", std::vector<int64_t>{0, 1});

  std::vector<float> data = {1.0f, 2.0f,
                             3.0f, 4.0f,

                             5.0f, 6.0f,
                             7.0f, 8.0f,

                             9.0f, 10.0f,
                             11.0f, 12.0f};
  std::vector<MLFloat16> data_half(12);
  ConvertFloatToMLFloat16(data.data(), data_half.data(), 12);

  std::vector<float> result = {36.0f, 42.0f};
  std::vector<MLFloat16> result_half(2);
  ConvertFloatToMLFloat16(result.data(), result_half.data(), 2);

  test.AddInput<MLFloat16>("data", {3, 2, 2}, data_half);
  test.AddOutput<MLFloat16>("reduced", {2}, result_half);
  test.Run();
}

void test_half_reduce_sum(
    int64_t m, int64_t n) {
  OpTester test("ReduceSum");
  // Input tensor.
  std::vector<float> X(m * n, 0.0f);
  // Reduced tensor.
  std::vector<float> Y(n, 0.0f);
  // Random number generator.
  std::default_random_engine generator(0);
  std::uniform_real_distribution<float> distribution(0.0, 1.0);
  for (int64_t i = 0; i < m; ++i) {
    for (int64_t j = 0; j < n; ++j) {
      const float value = distribution(generator) / float(m);
      X[i * n + j] = value;
      Y[j] += value;
    }
  }

  std::vector<MLFloat16> X_half(m * n);
  ConvertFloatToMLFloat16(X.data(), X_half.data(), int(m * n));

  std::vector<MLFloat16> Y_half(n);
  ConvertFloatToMLFloat16(Y.data(), Y_half.data(), int(n));

  test.AddAttribute("keepdims", (int64_t)0);
  test.AddAttribute("axes", std::vector<int64_t>{0});
  test.AddInput<MLFloat16>("data", {m, n}, X_half);
  test.AddOutput<MLFloat16>("reduced", {n}, Y_half);
  test.Run();
}

TEST(ReductionOpTest, ReduceSum_half_bert) {
  test_half_reduce_sum(6 * 128, 128);
  test_half_reduce_sum(8 * 128, 128);
  test_half_reduce_sum(6 * 384, 128);
  test_half_reduce_sum(8 * 384, 128);
}

// Add more UTs for half as needed
#endif
TEST(ReductionOpTest, ReduceSum_apex_reduction) {
  OpTester test("ReduceSum");
  test.AddAttribute("keepdims", (int64_t)0);
  test.AddAttribute("axes", std::vector<int64_t>{0, 1});
  test.AddInput<float>("data", {3, 2, 2},
                       {1.0f, 2.0f,
                        3.0f, 4.0f,

                        5.0f, 6.0f,
                        7.0f, 8.0f,

                        9.0f, 10.0f,
                        11.0f, 12.0f});
  test.AddOutput<float>("reduced", {2}, {36.0f, 42.0f});
  test.Run();
}

void test_apex_reduce_sum(
    int64_t m, int64_t n, bool exclude_openvino = false) {
  OpTester test("ReduceSum");
  // Input tensor.
  std::vector<float> X(m * n, 0.0f);
  // Reduced tensor.
  std::vector<float> Y(n, 0.0f);
  // Random number generator.
  std::default_random_engine generator(0);
  std::uniform_real_distribution<float> distribution(0.0, 1.0);
  for (int64_t i = 0; i < m; ++i) {
    for (int64_t j = 0; j < n; ++j) {
      const float value = distribution(generator) / float(m);
      X[i * n + j] = value;
      Y[j] += value;
    }
  }

  test.AddAttribute("keepdims", (int64_t)0);
  test.AddAttribute("axes", std::vector<int64_t>{0});
  test.AddInput<float>("data", {m, n}, X);
  test.AddOutput<float>("reduced", {n}, Y);

  if (exclude_openvino) {
    test.Run(OpTester::ExpectResult::kExpectSuccess, "", {kOpenVINOExecutionProvider});
  } else {
    test.Run();
  }
}

TEST(ReductionOpTest, ReduceSum_apex_matrix_large) {
  for (int64_t m = 1; m < 2049; m *= 8) {
    for (int64_t n = 2; n < 2049; n *= 8) {
      if (m * n > 32768) {
        continue;
      }
      test_apex_reduce_sum(m, n);
      test_apex_reduce_sum(m + 1, n);
      test_apex_reduce_sum(m + 3, n);
      test_apex_reduce_sum(m + 5, n);
      test_apex_reduce_sum(m + 23, n);
      test_apex_reduce_sum(m + 47, n);
      test_apex_reduce_sum(m + 97, n);
    }
  }
}

TEST(ReductionOpTest, ReduceSum_apex_bert) {
  test_apex_reduce_sum(6 * 128, 128);
  test_apex_reduce_sum(8 * 128, 128);
  test_apex_reduce_sum(6 * 384, 128);
  test_apex_reduce_sum(8 * 384, 128);
}

TEST(ReductionOpTest, ReduceSum_batch_by_two) {
  for (int i = 1; i < 128; ++i) {
    test_apex_reduce_sum(i, 2);
  }
}

TEST(ReductionOpTest, ReduceSum_batch_by_seq_by_128) {
  for (int i = 1; i < 16; i += 1) {
    test_apex_reduce_sum(i * 128, 128);
    test_apex_reduce_sum(i * 512, 128);
    test_apex_reduce_sum(i * 128, 768);
    test_apex_reduce_sum(i * 512, 768);
    test_apex_reduce_sum(i * 128, 1024);
    test_apex_reduce_sum(i * 512, 1024);
  }
}

#ifdef USE_CUDA
TEST(ReductionOpTest, ReduceSum_batch_by_seq_by_30528) {
  test_apex_reduce_sum(4 * 128, 30528);
  test_apex_reduce_sum(4 * 512, 30528);
}
#endif

TEST(ReductionOpTest, ReduceSum_bert_selected_batch_size) {
#if defined(OPENVINO_CONFIG_MYRIAD) || defined(OPENVINO_CONFIG_VAD_M)
  test_apex_reduce_sum(85 * 128, 768, true);
  test_apex_reduce_sum(86 * 128, 768, true);
#else
  test_apex_reduce_sum(85 * 128, 768);
  test_apex_reduce_sum(86 * 128, 768);
#endif
}

TEST(ReductionOpTest, ReduceSum_apex_more) {
  std::srand(0);
  for (int64_t m = 1; m < 16; ++m) {
    for (int64_t n = 1; n < 16; ++n) {
      const auto m_ = 2 * m;
      const auto n_ = 2 * n;
      test_apex_reduce_sum(m_, n_);
    }
  }
}

TEST(ReductionOpTest, ReduceSum_int64) {
  OpTester test("ReduceSum");
  test.AddAttribute("axes", std::vector<int64_t>{0, 2});
  test.AddAttribute("keepdims", (int64_t)1);
  test.AddInput<int64_t>("data", {3, 2, 2},
                         {1, 2,
                          3, 4,

                          5, 6,
                          7, 8,

                          9, 10,
                          11, 12});
  test.AddOutput<int64_t>("reduced", {1, 2, 1}, {33, 45});
  test.Run();
}

TEST(ReductionOpTest, ReduceSum_default_axes_keepdims) {
  OpTester test("ReduceSum");
  test.AddAttribute("keepdims", (int64_t)1);
  test.AddInput<float>("data", {3, 2, 2},
                       {1.0f, 2.0f,
                        3.0f, 4.0f,

                        5.0f, 6.0f,
                        7.0f, 8.0f,

                        9.0f, 10.0f,
                        11.0f, 12.0f});
  test.AddOutput<float>("reduced", {1, 1, 1}, {78.0f});
  test.Run();
}

TEST(ReductionOpTest, ReduceSum_default_axes_do_not_keep_dims) {
  OpTester test("ReduceSum");
  test.AddAttribute("keepdims", static_cast<int64_t>(0));
  test.AddInput<float>("data", {3, 2, 2},
                       {1.0f, 2.0f,
                        3.0f, 4.0f,

                        5.0f, 6.0f,
                        7.0f, 8.0f,

                        9.0f, 10.0f,
                        11.0f, 12.0f});
  test.AddOutput<float>("reduced", {}, {78.0f});
  test.Run(OpTester::ExpectResult::kExpectSuccess, "", {kTensorrtExecutionProvider});  //TensorRT: full reduce without keepDimensions is not supported with explicit batch
}

TEST(ReductionOpTest, ReduceSum_do_not_keepdims) {
  OpTester test("ReduceSum");
  test.AddAttribute("axes", std::vector<int64_t>{1});
  test.AddAttribute("keepdims", (int64_t)0);
  test.AddInput<float>("data", {1, 2, 2},
                       {1.0f, 2.0f,
                        3.0f, 4.0f});
  test.AddOutput<float>("reduced", {1, 2}, {4.0f, 6.0f});
  test.Run();
}

TEST(ReductionOpTest, ReduceSum_do_not_keepdims_2) {
  OpTester test("ReduceSum");
  test.AddAttribute("axes", std::vector<int64_t>{0});
  test.AddAttribute("keepdims", (int64_t)0);
  test.AddInput<float>("data", {3},
                       {1.0f, 2.0f, 3.0f});
  test.AddOutput<float>("reduced", {}, {6.0f});
  test.Run(OpTester::ExpectResult::kExpectSuccess, "", {kTensorrtExecutionProvider});  //TensorRT: full reduce without keepDimensions is not supported with explicit batch
}

TEST(ReductionOpTest, ReduceSum_keepdims) {
  OpTester test("ReduceSum");
  test.AddAttribute("axes", std::vector<int64_t>{1});
  test.AddAttribute("keepdims", (int64_t)1);
  test.AddInput<float>("data", {3, 2, 2},
                       {1.0f, 2.0f,
                        3.0f, 4.0f,

                        5.0f, 6.0f,
                        7.0f, 8.0f,

                        9.0f, 10.0f,
                        11.0f, 12.0f});
  test.AddOutput<float>("reduced", {3, 1, 2}, {4.0f, 6.0f, 12.0f, 14.0f, 20.0f, 22.0f});
  test.Run();
}

TEST(ReductionOpTest, ReduceSum_int32_axes_input) {
  OpTester test("ReduceSum", 13, onnxruntime::kOnnxDomain);
  test.AddAttribute("keepdims", (int64_t)1);
  test.AddInput<int32_t>("data", {3, 2, 2},
                         {1, 2,
                          3, 4,

                          5, 6,
                          7, 8,

                          9, 10,
                          11, 12});
  test.AddInput<int64_t>("axes", {2}, std::vector<int64_t>{0, 2}, true);
  test.AddOutput<int32_t>("reduced", {1, 2, 1}, {33, 45});
  // TODO: TensorRT and OpenVINO dont support "axes" input in opset 13, re-enable after
  test.Run(OpTester::ExpectResult::kExpectSuccess, "",  {kTensorrtExecutionProvider, kOpenVINOExecutionProvider});
}

TEST(ReductionOpTest, ReduceSum_do_not_keepdims_axes_input_initializer) {
  OpTester test("ReduceSum", 13, onnxruntime::kOnnxDomain);
  test.AddAttribute("keepdims", (int64_t)0);
  test.AddInput<float>("data", {1, 2, 2},
                       {1.0f, 2.0f,
                        3.0f, 4.0f});
  test.AddInput<int64_t>("axes", {1}, std::vector<int64_t>{1}, true);
  test.AddOutput<float>("reduced", {1, 2}, {4.0f, 6.0f});
  // TODO: TensorRT and OpenVINO dont support "axes" input in opset 13, re-enable after
  test.Run(OpTester::ExpectResult::kExpectSuccess, "",  {kTensorrtExecutionProvider, kOpenVINOExecutionProvider});
}

TEST(ReductionOpTest, ReduceSum_do_not_keepdims_axes_input_not_initializer) {
  OpTester test("ReduceSum", 13, onnxruntime::kOnnxDomain);
  test.AddAttribute("keepdims", (int64_t)0);
  test.AddInput<float>("data", {1, 2, 2},
                       {1.0f, 2.0f,
                        3.0f, 4.0f});
  test.AddInput<int64_t>("axes", {1}, std::vector<int64_t>{1}, false);
  test.AddOutput<float>("reduced", {1, 2}, {4.0f, 6.0f});
  // TODO: TensorRT and OpenVINO dont support "axes" input in opset 13, re-enable after
  test.Run(OpTester::ExpectResult::kExpectSuccess, "",  {kTensorrtExecutionProvider, kOpenVINOExecutionProvider});
}

TEST(ReductionOpTest, ReduceSum_noop_axes_input_initializer) {
  OpTester test("ReduceSum", 13, onnxruntime::kOnnxDomain);
  test.AddAttribute("keepdims", (int64_t)0);
  test.AddAttribute("noop_with_empty_axes", (int64_t)1);
  test.AddInput<float>("data", {1, 2, 2},
                       {1.0f, 2.0f,
                        3.0f, 4.0f});
  test.AddInput<int64_t>("axes", {0}, {}, true);
  test.AddOutput<float>("reduced", {1, 2, 2}, {1.0f, 2.0f, 3.0f, 4.0f});
  // TODO: TensorRT and OpenVINO dont support "axes" input in opset 13, re-enable after
  test.Run(OpTester::ExpectResult::kExpectSuccess, "",  {kTensorrtExecutionProvider, kOpenVINOExecutionProvider});
}

#if !(defined USE_TENSORRT) && !(defined USE_TVM)
TEST(ReductionOpTest, ReduceSum0DTensor) {
  OpTester test("ReduceSum");
  test.AddInput<float>("data", {}, {2});
  test.AddOutput<float>("reduced", {}, {2});
  test.Run();
}
#endif  // !(defined USE_TENSORRT) && !(defined USE_TVM)

TEST(ReductionOpTest, ReduceSumSquare) {
  OpTester test("ReduceSumSquare");
  test.AddAttribute("axes", std::vector<int64_t>{0, 2});
  test.AddAttribute("keepdims", (int64_t)1);
  test.AddInput<float>("data", {3, 2, 2},
                       {1.0f, 2.0f,
                        3.0f, 4.0f,

                        5.0f, 6.0f,
                        7.0f, 8.0f,

                        9.0f, 10.0f,
                        11.0f, 12.0f});
  test.AddOutput<float>("reduced", {1, 2, 1}, {247.0f, 403.f});
  test.Run();
}

TEST(ReductionOpTest, ReduceSumSquare_double) {
  OpTester test("ReduceSumSquare");
  test.AddAttribute("axes", std::vector<int64_t>{0, 2});
  test.AddAttribute("keepdims", (int64_t)1);
  test.AddInput<double>("data", {3, 2, 2},
                        {1.0, 2.0,
                         3.0, 4.0,

                         5.0, 6.0,
                         7.0, 8.0,

                         9.0, 10.0,
                         11.0, 12.0});
  test.AddOutput<double>("reduced", {1, 2, 1}, {247.0, 403.});
  test.Run();
}

TEST(ReductionOpTest, ReduceSumSquare_int32) {
  OpTester test("ReduceSumSquare");
  test.AddAttribute("axes", std::vector<int64_t>{0, 2});
  test.AddAttribute("keepdims", (int64_t)1);
  test.AddInput<int32_t>("data", {3, 2, 2},
                         {1, 2,
                          3, 4,

                          5, 6,
                          7, 8,

                          9, 10,
                          11, 12});
  test.AddOutput<int32_t>("reduced", {1, 2, 1}, {247, 403});
  test.Run(OpTester::ExpectResult::kExpectSuccess, "", {kTensorrtExecutionProvider});  //TensorRT: Int32 not allowed as input to this layer
}

TEST(ReductionOpTest, ReduceSumSquare_default_axes_keepdims) {
  OpTester test("ReduceSumSquare");
  test.AddAttribute("keepdims", (int64_t)1);
  test.AddInput<float>("data", {3, 2, 2},
                       {1.0f, 2.0f,
                        3.0f, 4.0f,

                        5.0f, 6.0f,
                        7.0f, 8.0f,

                        9.0f, 10.0f,
                        11.0f, 12.0f});
  test.AddOutput<float>("reduced", {1, 1, 1}, {650.0f});
  test.Run();
}

TEST(ReductionOpTest, ReduceSumSquare_default_axes_do_not_keep_dims) {
  OpTester test("ReduceSumSquare");
  test.AddAttribute("keepdims", static_cast<int64_t>(0));
  test.AddInput<float>("data", {3, 2, 2},
                       {1.0f, 2.0f,
                        3.0f, 4.0f,

                        5.0f, 6.0f,
                        7.0f, 8.0f,

                        9.0f, 10.0f,
                        11.0f, 12.0f});
  test.AddOutput<float>("reduced", {}, {650.0f});
  test.Run(OpTester::ExpectResult::kExpectSuccess, "", {kTensorrtExecutionProvider});  //TensorRT: full reduce without keepDimensions is not supported with explicit batch
}

TEST(ReductionOpTest, ReduceSumSquare_do_not_keepdims) {
  OpTester test("ReduceSumSquare");
  test.AddAttribute("axes", std::vector<int64_t>{1});
  test.AddAttribute("keepdims", (int64_t)0);
  test.AddInput<float>("data", {3, 2, 2},
                       {1.0f, 2.0f,
                        3.0f, 4.0f,

                        5.0f, 6.0f,
                        7.0f, 8.0f,

                        9.0f, 10.0f,
                        11.0f, 12.0f});
  test.AddOutput<float>("reduced", {3, 2}, {10.0f, 20.0f, 74.0f, 100.0f, 202.0f, 244.0f});
  test.Run();
}

TEST(ReductionOpTest, ReduceSumSquare_do_not_keepdims_2) {
  OpTester test("ReduceSumSquare");
  test.AddAttribute("axes", std::vector<int64_t>{0});
  test.AddAttribute("keepdims", (int64_t)0);
  test.AddInput<float>("data", {3},
                       {1.0f, 2.0f, 3.0f});
  test.AddOutput<float>("reduced", {}, {14.0f});
  test.Run(OpTester::ExpectResult::kExpectSuccess, "", {kTensorrtExecutionProvider});  //TensorRT: full reduce without keepDimensions is not supported with explicit batch
}

TEST(ReductionOpTest, ReduceSumSquare_keepdims) {
  OpTester test("ReduceSumSquare");
  test.AddAttribute("axes", std::vector<int64_t>{1});
  test.AddAttribute("keepdims", (int64_t)1);
  test.AddInput<float>("data", {3, 2, 2},
                       {1.0f, 2.0f,
                        3.0f, 4.0f,

                        5.0f, 6.0f,
                        7.0f, 8.0f,

                        9.0f, 10.0f,
                        11.0f, 12.0f});
  test.AddOutput<float>("reduced", {3, 1, 2}, {10.0f, 20.0f, 74.0f, 100.0f, 202.0f, 244.0f});
  test.Run();
}

#if !(defined USE_TENSORRT) && !(defined USE_TVM)
TEST(ReductionOpTest, ReduceSumSquare0DTensor) {
  OpTester test("ReduceSumSquare");
  test.AddInput<float>("data", {}, {2});
  test.AddOutput<float>("reduced", {}, {4});
  test.Run();
}
#endif  // !(defined USE_TENSORRT) && !(defined USE_TVM)

TEST(ReductionOpTest, ReduceProd_default_axes_keepdims) {
  OpTester test("ReduceProd");
  test.AddInput<float>("data", {3, 2, 2},
                       {1.0f, 2.0f,
                        3.0f, 4.0f,

                        5.0f, 6.0f,
                        7.0f, 8.0f,

                        9.0f, 10.0f,
                        11.0f, 12.0f});
  test.AddOutput<float>("reduced", {1, 1, 1}, {479001600.f});
  test.Run();
}

TEST(ReductionOpTest, ReduceProd_default_axes_do_not_keep_dims) {
  OpTester test("ReduceProd");
  test.AddAttribute("keepdims", static_cast<int64_t>(0));
  test.AddInput<float>("data", {3, 2, 2},
                       {1.0f, 2.0f,
                        3.0f, 4.0f,

                        5.0f, 6.0f,
                        7.0f, 8.0f,

                        9.0f, 10.0f,
                        11.0f, 12.0f});
  test.AddOutput<float>("reduced", {}, {479001600.f});
  test.Run(OpTester::ExpectResult::kExpectSuccess, "", {kTensorrtExecutionProvider});  //TensorRT: full reduce without keepDimensions is not supported with explicit batch
}

TEST(ReductionOpTest, ReduceProd_do_not_keepdims) {
  OpTester test("ReduceProd");
  test.AddAttribute("axes", std::vector<int64_t>{1});
  test.AddAttribute("keepdims", (int64_t)0);
  test.AddInput<float>("data", {3, 2, 2},
                       {1.0f, 2.0f,
                        3.0f, 4.0f,

                        5.0f, 6.0f,
                        7.0f, 8.0f,

                        9.0f, 10.0f,
                        11.0f, 12.0f});
  test.AddOutput<float>("reduced", {3, 2}, {3.f, 8.f, 35.f, 48.f, 99.f, 120.f});
  test.Run();
}

TEST(ReductionOpTest, ReduceProd_do_not_keepdims_2) {
  OpTester test("ReduceProd");
  test.AddAttribute("axes", std::vector<int64_t>{0});
  test.AddAttribute("keepdims", (int64_t)0);
  test.AddInput<float>("data", {3},
                       {1.0f, 2.0f, 3.0f});
  test.AddOutput<float>("reduced", {}, {6.0f});
  test.Run(OpTester::ExpectResult::kExpectSuccess, "", {kTensorrtExecutionProvider});  //TensorRT: full reduce without keepDimensions is not supported with explicit batch
}

TEST(ReductionOpTest, ReduceProd_keepdims) {
  OpTester test("ReduceProd");
  test.AddAttribute("axes", std::vector<int64_t>{1});
  test.AddAttribute("keepdims", (int64_t)1);
  test.AddInput<float>("data", {3, 2, 2},
                       {1.0f, 2.0f,
                        3.0f, 4.0f,

                        5.0f, 6.0f,
                        7.0f, 8.0f,

                        9.0f, 10.0f,
                        11.0f, 12.0f});
  test.AddOutput<float>("reduced", {3, 1, 2}, {3.f, 8.f, 35.f, 48.f, 99.f, 120.f});
  test.Run();
}

TEST(ReductionOpTest, ReduceProd) {
  OpTester test("ReduceProd");
  test.AddAttribute("axes", std::vector<int64_t>{0, 2});
  test.AddInput<float>("data", {3, 2, 2},
                       {1.0f, 2.0f,
                        3.0f, 4.0f,

                        5.0f, 6.0f,
                        7.0f, 8.0f,

                        9.0f, 10.0f,
                        11.0f, 12.0f});
  test.AddOutput<float>("reduced", {1, 2, 1}, {5400.f, 88704.f});
  test.Run();
}

TEST(ReductionOpTest, ReduceProd_int32) {
  OpTester test("ReduceProd");
  test.AddAttribute("axes", std::vector<int64_t>{0, 2});
  test.AddInput<int32_t>("data", {3, 2, 2},
                         {1, 2,
                          3, 4,

                          5, 6,
                          7, 8,

                          9, 10,
                          11, 12});
  test.AddOutput<int32_t>("reduced", {1, 2, 1}, {5400, 88704});
  test.Run();
}

TEST(ReductionOpTest, ReduceProd_int64) {
  OpTester test("ReduceProd");
  test.AddAttribute("axes", std::vector<int64_t>{0, 2});
  test.AddInput<int64_t>("data", {3, 2, 2},
                         {1, 2,
                          3, 4,

                          5, 6,
                          7, 8,

                          9, 10,
                          11, 12});
  test.AddOutput<int64_t>("reduced", {1, 2, 1}, {5400, 88704});
  test.Run();
}

#if !(defined USE_TENSORRT) && !(defined USE_TVM)
TEST(ReductionOpTest, ReduceProd0DTensor) {
  OpTester test("ReduceProd");
  test.AddInput<float>("data", {}, {2});
  test.AddOutput<float>("reduced", {}, {2});
  test.Run();
}
#endif  // (!defined USE_TENSORRT) && (!defined USE_TVM)

TEST(ReductionOpTest, ArgMax) {
  OpTester test("ArgMax");
  test.AddAttribute("axis", (int64_t)1);
  test.AddAttribute("keepdims", (int64_t)1);
  test.AddInput<float>("data", {3, 2, 2},
                       {1.0f, 2.0f,
                        3.0f, 4.0f,

                        5.0f, 6.0f,
                        7.0f, 8.0f,

                        9.0f, 10.0f,
                        11.0f, 12.0f});
  test.AddOutput<int64_t>("reduced", {3, 1, 2},
                          {1, 1,
                           1, 1,
                           1, 1});
  test.Run(OpTester::ExpectResult::kExpectSuccess, "", {kTensorrtExecutionProvider});  //TensorRT: axis must be 0
}

TEST(ReductionOpTest, ArgMax_Double_Type) {
  OpTester test("ArgMax", 11);
  test.AddAttribute("axis", static_cast<int64_t>(1));
  test.AddAttribute("keepdims", static_cast<int64_t>(1));
  test.AddInput<double>("data", {3, 2, 2},
                        {1.0, 2.0,
                         3.0, 4.0,

                         5.0, 6.0,
                         7.0, 8.0,

                         9.0, 10.0,
                         11.0, 12.0});
  test.AddOutput<int64_t>("reduced", {3, 1, 2},
                          {1, 1,
                           1, 1,
                           1, 1});
  test.Run(OpTester::ExpectResult::kExpectSuccess, "", {kTensorrtExecutionProvider});  //TensorRT: axis must be 0
}

TEST(ReductionOpTest, ArgMax_do_not_keepdims) {
  OpTester test("ArgMax");
  test.AddAttribute("axis", (int64_t)1);
  test.AddAttribute("keepdims", (int64_t)0);
  test.AddInput<float>("data", {3, 2, 2},
                       {1.0f, 2.0f,
                        3.0f, 4.0f,

                        5.0f, 6.0f,
                        7.0f, 8.0f,

                        9.0f, 10.0f,
                        11.0f, 12.0f});
  test.AddOutput<int64_t>("reduced", {3, 2},
                          {1, 1,
                           1, 1,
                           1, 1});
  test.Run(OpTester::ExpectResult::kExpectSuccess, "", {kTensorrtExecutionProvider});  //TensorRT: axis must be 0
}

TEST(ReductionOpTest, ArgMax_do_not_keepdims_2) {
  OpTester test("ArgMax");
  test.AddAttribute("axis", (int64_t)0);
  test.AddAttribute("keepdims", (int64_t)0);
  test.AddInput<float>("data", {3},
                       {1.0f, 2.0f, 3.0f});
  test.AddOutput<int64_t>("reduced", {},
                          {2});
  test.Run(OpTester::ExpectResult::kExpectSuccess, "", {kTensorrtExecutionProvider});  // TensorRT: node1: at least 2 dimensions are required for input
}

TEST(ReductionOpTest, ArgMax_int32) {
  OpTester test("ArgMax");
  test.AddAttribute("axis", (int64_t)1);
  test.AddAttribute("keepdims", (int64_t)1);
  test.AddInput<int32_t>("data", {3, 2, 2},
                         {1, 2,
                          3, 4,

                          5, 6,
                          7, 8,

                          9, 10,
                          11, 12});
  test.AddOutput<int64_t>("reduced", {3, 1, 2},
                          {1, 1,
                           1, 1,
                           1, 1});
  test.Run();
}

TEST(ReductionOpTest, ArgMax_int32_last_index_nodups) {
  OpTester test("ArgMax", 12);
  test.AddAttribute("axis", (int64_t)1);
  test.AddAttribute("keepdims", (int64_t)1);
  test.AddAttribute("select_last_index", (int64_t)1);

  test.AddInput<int32_t>("data", {3, 2, 2},
                         {2, 2,
                          3, 4,

                          5, 6,
                          7, 8,

                          10, 10,
                          11, 12});
  test.AddOutput<int64_t>("reduced", {3, 1, 2},
                          {1, 1,
                           1, 1,
                           1, 1});
  test.Run(OpTester::ExpectResult::kExpectSuccess, "", {kTensorrtExecutionProvider});
}

TEST(ReductionOpTest, ArgMax_int32_last_index_dups) {
  OpTester test("ArgMax", 12);
  test.AddAttribute("axis", (int64_t)1);
  test.AddAttribute("keepdims", (int64_t)1);
  test.AddAttribute("select_last_index", (int64_t)1);

  test.AddInput<int32_t>("data", {3, 2, 2},
                         {2, 4,
                          3, 4,

                          8, 6,
                          7, 8,

                          9, 13,
                          11, 12});
  test.AddOutput<int64_t>("reduced", {3, 1, 2},
                          {1, 1,
                           0, 1,
                           1, 0});
  test.Run(OpTester::ExpectResult::kExpectSuccess, "", {kTensorrtExecutionProvider});
}

TEST(ReductionOpTest, ArgMax_int32_neg_axis) {
  OpTester test("ArgMax");
  test.AddAttribute("axis", (int64_t)(-2));
  test.AddAttribute("keepdims", (int64_t)1);
  test.AddInput<int32_t>("data", {3, 2, 2},
                         {1, 2,
                          3, 4,

                          5, 6,
                          7, 8,

                          9, 10,
                          11, 12});
  test.AddOutput<int64_t>("reduced", {3, 1, 2},
                          {1, 1,
                           1, 1,
                           1, 1});

  test.Run();
}

TEST(ReductionOpTest, ArgMax2D) {
  OpTester test("ArgMax");
  test.AddAttribute("axis", (int64_t)1);
  test.AddAttribute("keepdims", (int64_t)1);
  test.AddInput<float>("data", {3, 2},
                       {1.0f, 2.0f,
                        6.0f, 5.0f,
                        9.0f, 10.0f});
  test.AddOutput<int64_t>("reduced", {3, 1},
                          {1, 0, 1});
  test.Run(OpTester::ExpectResult::kExpectSuccess, "", {kTensorrtExecutionProvider});  //TensorRT: axis must be 0
}

TEST(ReductionOpTest, ArgMax2D_select_last) {
  OpTester test("ArgMax", 12);
  test.AddAttribute("axis", (int64_t)1);
  test.AddAttribute("keepdims", (int64_t)1);
  test.AddAttribute("select_last_index", (int64_t)1);
  test.AddInput<float>("data", {3, 2},
                       {1.0f, 2.0f,
                        6.0f, 5.0f,
                        9.0f, 10.0f});
  test.AddOutput<int64_t>("reduced", {3, 1},
                          {1, 0, 1});
  test.Run(OpTester::ExpectResult::kExpectSuccess, "", {kTensorrtExecutionProvider});
}

TEST(ReductionOpTest, ArgMin) {
  OpTester test("ArgMin");
  test.AddAttribute("axis", (int64_t)0);
  test.AddAttribute("keepdims", (int64_t)1);
  test.AddInput<float>("data", {3, 2, 2},
                       {1.0f, 2.0f,
                        3.0f, 4.0f,

                        5.0f, 6.0f,
                        7.0f, 8.0f,

                        9.0f, 10.0f,
                        11.0f, 12.0f});
  test.AddOutput<int64_t>("reduced", {1, 2, 2},
                          {0, 0,
                           0, 0});
  test.Run();
}

TEST(ReductionOpTest, ArgMin_do_not_keepdims) {
  OpTester test("ArgMin");
  test.AddAttribute("axis", (int64_t)0);
  test.AddAttribute("keepdims", (int64_t)0);
  test.AddInput<float>("data", {3, 2, 2},
                       {1.0f, 2.0f,
                        3.0f, 4.0f,

                        5.0f, 6.0f,
                        7.0f, 8.0f,

                        9.0f, 10.0f,
                        11.0f, 12.0f});
  test.AddOutput<int64_t>("reduced", {2, 2},
                          {0, 0,
                           0, 0});
  test.Run();
}

TEST(ReductionOpTest, ArgMin_do_not_keepdims_2) {
  OpTester test("ArgMin");
  test.AddAttribute("axis", (int64_t)0);
  test.AddAttribute("keepdims", (int64_t)0);
  test.AddInput<float>("data", {3},
                       {1.0f, 2.0f, 3.0f});
  test.AddOutput<int64_t>("reduced", {}, {0});
  test.Run(OpTester::ExpectResult::kExpectSuccess, "", {kTensorrtExecutionProvider});  // TensorRT: node1: at least 2 dimensions are required for input
}

TEST(ReductionOpTest, ArgMin_do_not_keepdims_2_select_last) {
  OpTester test("ArgMin", 12);
  test.AddAttribute("axis", (int64_t)0);
  test.AddAttribute("keepdims", (int64_t)0);
  test.AddAttribute("select_last_index", (int64_t)1);
  test.AddInput<float>("data", {3},
                       {1.0f, 2.0f, 3.0f});
  test.AddOutput<int64_t>("reduced", {}, {0});
  test.Run(OpTester::ExpectResult::kExpectSuccess, "", {kTensorrtExecutionProvider});
}

TEST(ReductionOpTest, ArgMin_int32) {
  OpTester test("ArgMin");
  test.AddAttribute("axis", (int64_t)0);
  test.AddAttribute("keepdims", (int64_t)0);
  test.AddInput<int32_t>("data", {3, 2, 2},
                         {1, 2,
                          3, 4,

                          5, 6,
                          7, 8,

                          9, 10,
                          11, 12});
  test.AddOutput<int64_t>("reduced", {2, 2},
                          {0, 0,
                           0, 0});
  test.Run();
}

TEST(ReductionOpTest, ArgMin_int32_select_last) {
  OpTester test("ArgMin", 12);
  test.AddAttribute("axis", (int64_t)0);
  test.AddAttribute("keepdims", (int64_t)0);
  test.AddAttribute("select_last_index", (int64_t)1);
  test.AddInput<int32_t>("data", {3, 2, 2},
                         {1, 2,
                          3, 4,

                          1, 6,
                          7, 8,

                          9, 10,
                          11, 12});
  test.AddOutput<int64_t>("reduced", {2, 2},
                          {1, 0,
                           0, 0});

<<<<<<< HEAD
  test.Run(OpTester::ExpectResult::kExpectSuccess, "", {kTensorrtExecutionProvider});
=======
  test.Run(OpTester::ExpectResult::kExpectSuccess, "", {kTensorrtExecutionProvider, kNGraphExecutionProvider});
>>>>>>> dd1a2bbd
}

TEST(ReductionOpTest, ArgMin_int32_neg_axis) {
  OpTester test("ArgMin");
  test.AddAttribute("axis", (int64_t)(-3));
  test.AddAttribute("keepdims", (int64_t)0);
  test.AddInput<int32_t>("data", {3, 2, 2},
                         {1, 2,
                          3, 4,

                          5, 6,
                          7, 8,

                          9, 10,
                          11, 12});
  test.AddOutput<int64_t>("reduced", {2, 2},
                          {0, 0,
                           0, 0});

  test.Run();
}

// test that PrepareForReduce handles this case. Called by all reduction ops so any op can be used in the test
TEST(ReductionOpTest, ReduceDimWithZero) {
  auto run = [](OpTester& tester, const std::string& error_msg = "") {
    auto expect = error_msg.empty() ? OpTester::ExpectResult::kExpectSuccess
                                    : OpTester::ExpectResult::kExpectFailure;

    // exclude OpenVINO and TensorRT as this isn't handled by those EPs
    tester.Run(expect, error_msg, {kTensorrtExecutionProvider, kOpenVINOExecutionProvider, kNupharExecutionProvider});
  };

  // reduce on all axes keeping dims. should allow the 0 to be the reduced value
  OpTester test("ReduceSum", 10);
  test.AddAttribute("keepdims", int64_t(1));
  test.AddShapeToTensorData(true, 1);  // make second dim symbolic so that we don't break during shape inferencing
  test.AddInput<float>("data", {3, 0, 2}, {});
  test.AddOutput<float>("reduced", {1, 0, 1}, {});
  run(test);

  // reduction without keeping dims on all axes. can't reduce on an axis with value of 0
  OpTester test2("ReduceSum", 10);
  test2.AddAttribute("keepdims", int64_t(0));
  test2.AddShapeToTensorData(true, 1);
  test2.AddInput<float>("data", {3, 0, 2}, {});
  test2.AddOutput<float>("reduced", {}, {0.f});
  run(test2,
      "Can't reduce on dim with value of 0 if 'keepdims' is false. "
      "Invalid output shape would be produced. input_shape:{3,0,2}");

  // reduction is possible without keeping dims if we only reduce on non-zero dims
  OpTester test3("ReduceSum", 10);
  test3.AddAttribute("keepdims", int64_t(0));
  test3.AddAttribute("axes", std::vector<int64_t>{2});
  test3.AddShapeToTensorData(true, 1);
  test3.AddInput<float>("data", {3, 0, 2}, {});
  test3.AddOutput<float>("reduced", {3, 0}, {});
  run(test3);
}

TEST(ReductionOpTest, ReduceInfMax) {
  OpTester test("ReduceMax");
  test.AddAttribute("axes", std::vector<int64_t>{1});
  test.AddAttribute("keepdims", (int64_t)0);
  test.AddInput<float>("data", {6, 2},
                       {1.0f, FLOAT_NINF,
                        FLOAT_NINF, 4.0f,
                        FLOAT_INF, FLOAT_NINF,
                        FLOAT_NINF, FLOAT_INF,
                        1.0f, FLOAT_INF,
                        FLOAT_INF, 4.0f});
  test.AddOutput<float>("reduced", {6},
                        {1.0f, 4.0f,
                         FLOAT_INF, FLOAT_INF,
                         FLOAT_INF, FLOAT_INF});
  test.Run();
}

TEST(ReductionOpTest, ReduceInfMin) {
  OpTester test("ReduceMin");
  test.AddAttribute("axes", std::vector<int64_t>{1});
  test.AddAttribute("keepdims", (int64_t)0);
  test.AddInput<float>("data", {6, 2},
                       {1.0f, FLOAT_INF,
                        FLOAT_INF, 4.0f,
                        FLOAT_INF, FLOAT_NINF,
                        FLOAT_NINF, FLOAT_INF,
                        1.0f, FLOAT_NINF,
                        FLOAT_NINF, 4.0f});
  test.AddOutput<float>("reduced", {6},
                        {1.0f, 4.0f,
                         FLOAT_NINF, FLOAT_NINF,
                         FLOAT_NINF, FLOAT_NINF});
  test.Run();
}

TEST(ReductionOpTest, ReduceInfSum) {
  OpTester test("ReduceSum");
  test.AddAttribute("axes", std::vector<int64_t>{1});
  test.AddAttribute("keepdims", (int64_t)0);
  test.AddInput<float>("data", {6, 2},
                       {1.0f, FLOAT_INF,
                        FLOAT_INF, 4.0f,
                        FLOAT_INF, FLOAT_NINF,
                        FLOAT_NINF, FLOAT_INF,
                        1.0f, FLOAT_NINF,
                        FLOAT_NINF, 4.0f});
  test.AddOutput<float>("reduced", {6},
                        {FLOAT_INF, FLOAT_INF,
                         std::numeric_limits<float>::quiet_NaN(), std::numeric_limits<float>::quiet_NaN(),
                         FLOAT_NINF, FLOAT_NINF});
  test.Run();
}

TEST(ReductionOpTest, ReduceInfLogSum) {
  OpTester test("ReduceLogSum");
  test.AddAttribute("axes", std::vector<int64_t>{1});
  test.AddAttribute("keepdims", (int64_t)0);
  test.AddInput<float>("data", {6, 2},
                       {1.0f, FLOAT_INF,
                        FLOAT_INF, 1.0f,
                        FLOAT_INF, FLOAT_NINF,
                        FLOAT_NINF, FLOAT_INF,
                        1.0f, FLOAT_NINF,
                        FLOAT_NINF, 1.0f});
  test.AddOutput<float>("reduced", {6},
                        {FLOAT_INF, FLOAT_INF,
                         -std::numeric_limits<float>::quiet_NaN(), std::numeric_limits<float>::quiet_NaN(),
                         std::numeric_limits<float>::quiet_NaN(), std::numeric_limits<float>::quiet_NaN()});
  test.Run();
}

TEST(ReductionOpTest, ReduceInfLogSumExp) {
  OpTester test("ReduceLogSumExp");
  test.AddAttribute("axes", std::vector<int64_t>{1});
  test.AddAttribute("keepdims", (int64_t)0);
  test.AddInput<float>("data", {2, 2}, {1.0f, FLOAT_NINF, FLOAT_NINF, 1.0f});
  test.AddOutput<float>("reduced", {2}, {1.0f, 1.0f});
  test.Run();
}

}  // namespace test
}  // namespace onnxruntime<|MERGE_RESOLUTION|>--- conflicted
+++ resolved
@@ -1938,11 +1938,7 @@
                           {1, 0,
                            0, 0});
 
-<<<<<<< HEAD
-  test.Run(OpTester::ExpectResult::kExpectSuccess, "", {kTensorrtExecutionProvider});
-=======
   test.Run(OpTester::ExpectResult::kExpectSuccess, "", {kTensorrtExecutionProvider, kNGraphExecutionProvider});
->>>>>>> dd1a2bbd
 }
 
 TEST(ReductionOpTest, ArgMin_int32_neg_axis) {
