--- conflicted
+++ resolved
@@ -82,20 +82,6 @@
       continue;
     }
 
-<<<<<<< HEAD
-    // Node edges are inputs to the operator.
-    if (edges.size() > 0) {
-    }
-=======
-    std::string op_type = p_layer_norm->OpType();
-    if (op_type.size() > 0) {
-    }
-
-    //
-    // TODO(kreeger): LEFT OFF RIGHT HERE. NEED TO WRITE THIS FUNCTION!
-    //
->>>>>>> cf8ab734
-
     // 2.) Find the "DequantizeLinear" Node for the position embedding:
     // 3.) Find the "DequantizeLinear" Node for the segment embedding:
     // 4.) Find the "DequantizeLinear" Node for the word embedding:
