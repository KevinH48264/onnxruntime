// Copyright (c) Microsoft Corporation. All rights reserved.
// Licensed under the MIT License.

#pragma once

#include <cfloat>

#include "core/providers/cuda/cuda_common.h"

namespace onnxruntime {
namespace cuda {

class CudnnTensor final {
 public:
  CudnnTensor();
  ~CudnnTensor();
  ORT_DISALLOW_COPY_ASSIGNMENT_AND_MOVE(CudnnTensor);

  Status Set(gsl::span<const int64_t> input_dims, cudnnDataType_t dataType);
  Status Set(const CudnnTensor& x_desc, cudnnBatchNormMode_t mode);

  operator cudnnTensorDescriptor_t() const { return tensor_; }

  template <typename T>
  static cudnnDataType_t GetDataType();

 private:
  Status CreateTensorIfNeeded();

  cudnnTensorDescriptor_t tensor_;
};

class CudnnDataTensor final {
 public:
  CudnnDataTensor();
  ~CudnnDataTensor();
  ORT_DISALLOW_COPY_ASSIGNMENT_AND_MOVE(CudnnDataTensor);

  Status Set(cudnnDataType_t dataType,
             int64_t max_seq_length,
             int64_t batch_size,
             int64_t data_size,
             const int32_t* seq_lengths);

  operator cudnnRNNDataDescriptor_t() const { return tensor_; }

 private:
  Status CreateTensorIfNeeded();

  cudnnRNNDataDescriptor_t tensor_;
};

class CudnnFilterDescriptor final {
 public:
  CudnnFilterDescriptor();
  ~CudnnFilterDescriptor();
  ORT_DISALLOW_COPY_ASSIGNMENT_AND_MOVE(CudnnFilterDescriptor);

  Status Set(gsl::span<const int64_t> filter_dims, cudnnDataType_t data_typ);

  operator cudnnFilterDescriptor_t() const { return desc_; }

 private:
  cudnnFilterDescriptor_t desc_;
};

class CudnnDropout final {
 public:
  CudnnDropout() : dropout_desc_(nullptr) {
  }
  ORT_DISALLOW_COPY_ASSIGNMENT_AND_MOVE(CudnnDropout);

  Status GetCudnnDropoutStatesSize(const cudnnHandle_t& cudnnHandle, size_t& stateSize) {
    CUDNN_RETURN_IF_ERROR(cudnnDropoutGetStatesSize(cudnnHandle, &stateSize));

    return Status::OK();
  }

  Status Set(const cudnnHandle_t& cudnnHandle,
             void* states,
             size_t stateSize,
             float dropout = 0.0f,
             unsigned long long seed = 1) {
    ORT_RETURN_IF_ERROR(CreateDescriptorIfNeeded());
    CUDNN_RETURN_IF_ERROR(cudnnSetDropoutDescriptor(dropout_desc_,
                                                    cudnnHandle,
                                                    dropout,
                                                    states,
                                                    stateSize,
                                                    seed));

    return Status::OK();
  }

  ~CudnnDropout() {
    if (dropout_desc_ != nullptr) {
      cudnnDestroyDropoutDescriptor(dropout_desc_);
    }
  }

  operator cudnnDropoutDescriptor_t() const {
    return dropout_desc_;
  }

  Status CreateDescriptorIfNeeded() {
    if (!dropout_desc_)
      CUDNN_RETURN_IF_ERROR(cudnnCreateDropoutDescriptor(&dropout_desc_));
    return Status::OK();
  }

 private:
  cudnnDropoutDescriptor_t dropout_desc_;
};

template <typename ElemType>
struct Consts {
  static const ElemType Zero;
  static const ElemType One;
};

template <>
struct Consts<half> {
  static const float Zero;
  static const float One;
};

template <>
struct Consts<BFloat16> {
  static const float Zero;
  static const float One;
};

inline double ClampCudnnBatchNormEpsilon(double epsilon) {
  if (epsilon < CUDNN_BN_MIN_EPSILON) {
    if (CUDNN_BN_MIN_EPSILON - epsilon > FLT_EPSILON)
      LOGS_DEFAULT(WARNING) << "Provided epsilon is smaller than CUDNN_BN_MIN_EPSILON. Setting it to CUDNN_BN_MIN_EPSILON";
    return CUDNN_BN_MIN_EPSILON;
  }
  return epsilon;
}

<<<<<<< HEAD
=======
inline cudnnStatus_t
BatchNormalizationForwardInferenceHelper(cudnnHandle_t handle,
                                         cudnnBatchNormMode_t mode,
                                         const void *alpha,
                                         const void *beta,
                                         const cudnnTensorDescriptor_t xDesc,
                                         const void *x,
                                         const cudnnTensorDescriptor_t yDesc,
                                         void *y,
                                         const cudnnTensorDescriptor_t bnScaleBiasMeanVarDesc,
                                         const void *bnScale,
                                         const void *bnBias,
                                         const void *estimatedMean,
                                         const void *estimatedVariance,
                                         double epsilon) {
  return cudnnBatchNormalizationForwardInference(handle,
                                                 mode,
                                                 alpha,
                                                 beta,
                                                 xDesc,
                                                 x,
                                                 yDesc,
                                                 y,
                                                 bnScaleBiasMeanVarDesc,
                                                 bnScale,
                                                 bnBias,
                                                 estimatedMean,
                                                 estimatedVariance,
                                                 epsilon);
}

inline cudnnStatus_t
BatchNormalizationForwardTrainingHelper(cudnnHandle_t handle,
                                        cudnnBatchNormMode_t mode,
                                        const void *alpha,
                                        const void *beta,
                                        const cudnnTensorDescriptor_t xDesc,
                                        const void *x,
                                        const cudnnTensorDescriptor_t yDesc,
                                        void *y,
                                        const cudnnTensorDescriptor_t bnScaleBiasMeanVarDesc,
                                        const void *bnScale,
                                        const void *bnBias,
                                        double exponentialAverageFactor,
                                        void *resultRunningMean,
                                        void *resultRunningVariance,
                                        double epsilon,
                                        void *resultSaveMean,
                                        void *resultSaveInvVariance) {
  return cudnnBatchNormalizationForwardTraining(handle,
                                                mode,
                                                alpha,
                                                beta,
                                                xDesc,
                                                x,
                                                yDesc,
                                                y,
                                                bnScaleBiasMeanVarDesc,
                                                bnScale,
                                                bnBias,
                                                exponentialAverageFactor,
                                                resultRunningMean,
                                                resultRunningVariance,
                                                epsilon,
                                                resultSaveMean,
                                                resultSaveInvVariance);
}

inline cudnnStatus_t
LRNCrossChannelForwardHelper(cudnnHandle_t handle,
                             cudnnLRNDescriptor_t normDesc,
                             cudnnLRNMode_t lrnMode,
                             const void *alpha,
                             const cudnnTensorDescriptor_t xDesc,
                             const void *x,
                             const void *beta,
                             const cudnnTensorDescriptor_t yDesc,
                             void *y) {
  return cudnnLRNCrossChannelForward(handle, normDesc, lrnMode, alpha, xDesc, x, beta, yDesc, y);
}

inline cudnnStatus_t
SetLRNDescriptorHelper(cudnnLRNDescriptor_t normDesc,
                       unsigned lrnN,
                       double lrnAlpha,
                       double lrnBeta,
                       double lrnK) {
  return cudnnSetLRNDescriptor(normDesc, lrnN, lrnAlpha, lrnBeta, lrnK);
}

inline cudnnStatus_t
PoolingForwardHelper(cudnnHandle_t handle,
                     const cudnnPoolingDescriptor_t poolingDesc,
                     const void *alpha,
                     const cudnnTensorDescriptor_t xDesc,
                     const void *x,
                     const void *beta,
                     const cudnnTensorDescriptor_t yDesc,
                     void *y) {
  return cudnnPoolingForward(handle, poolingDesc, alpha, xDesc, x, beta, yDesc, y);
}

inline cudnnStatus_t
SetPoolingNdDescriptorHelper(cudnnPoolingDescriptor_t poolingDesc,
                             const cudnnPoolingMode_t mode,
                             const cudnnNanPropagation_t maxpoolingNanOpt,
                             int nbDims,
                             const int windowDimA[],
                             const int paddingA[],
                             const int strideA[]) {
  return cudnnSetPoolingNdDescriptor(poolingDesc, mode, maxpoolingNanOpt, nbDims, windowDimA, paddingA, strideA);
}

>>>>>>> d452462b
}  // namespace cuda
}  // namespace onnxruntime<|MERGE_RESOLUTION|>--- conflicted
+++ resolved
@@ -139,98 +139,6 @@
   return epsilon;
 }
 
-<<<<<<< HEAD
-=======
-inline cudnnStatus_t
-BatchNormalizationForwardInferenceHelper(cudnnHandle_t handle,
-                                         cudnnBatchNormMode_t mode,
-                                         const void *alpha,
-                                         const void *beta,
-                                         const cudnnTensorDescriptor_t xDesc,
-                                         const void *x,
-                                         const cudnnTensorDescriptor_t yDesc,
-                                         void *y,
-                                         const cudnnTensorDescriptor_t bnScaleBiasMeanVarDesc,
-                                         const void *bnScale,
-                                         const void *bnBias,
-                                         const void *estimatedMean,
-                                         const void *estimatedVariance,
-                                         double epsilon) {
-  return cudnnBatchNormalizationForwardInference(handle,
-                                                 mode,
-                                                 alpha,
-                                                 beta,
-                                                 xDesc,
-                                                 x,
-                                                 yDesc,
-                                                 y,
-                                                 bnScaleBiasMeanVarDesc,
-                                                 bnScale,
-                                                 bnBias,
-                                                 estimatedMean,
-                                                 estimatedVariance,
-                                                 epsilon);
-}
-
-inline cudnnStatus_t
-BatchNormalizationForwardTrainingHelper(cudnnHandle_t handle,
-                                        cudnnBatchNormMode_t mode,
-                                        const void *alpha,
-                                        const void *beta,
-                                        const cudnnTensorDescriptor_t xDesc,
-                                        const void *x,
-                                        const cudnnTensorDescriptor_t yDesc,
-                                        void *y,
-                                        const cudnnTensorDescriptor_t bnScaleBiasMeanVarDesc,
-                                        const void *bnScale,
-                                        const void *bnBias,
-                                        double exponentialAverageFactor,
-                                        void *resultRunningMean,
-                                        void *resultRunningVariance,
-                                        double epsilon,
-                                        void *resultSaveMean,
-                                        void *resultSaveInvVariance) {
-  return cudnnBatchNormalizationForwardTraining(handle,
-                                                mode,
-                                                alpha,
-                                                beta,
-                                                xDesc,
-                                                x,
-                                                yDesc,
-                                                y,
-                                                bnScaleBiasMeanVarDesc,
-                                                bnScale,
-                                                bnBias,
-                                                exponentialAverageFactor,
-                                                resultRunningMean,
-                                                resultRunningVariance,
-                                                epsilon,
-                                                resultSaveMean,
-                                                resultSaveInvVariance);
-}
-
-inline cudnnStatus_t
-LRNCrossChannelForwardHelper(cudnnHandle_t handle,
-                             cudnnLRNDescriptor_t normDesc,
-                             cudnnLRNMode_t lrnMode,
-                             const void *alpha,
-                             const cudnnTensorDescriptor_t xDesc,
-                             const void *x,
-                             const void *beta,
-                             const cudnnTensorDescriptor_t yDesc,
-                             void *y) {
-  return cudnnLRNCrossChannelForward(handle, normDesc, lrnMode, alpha, xDesc, x, beta, yDesc, y);
-}
-
-inline cudnnStatus_t
-SetLRNDescriptorHelper(cudnnLRNDescriptor_t normDesc,
-                       unsigned lrnN,
-                       double lrnAlpha,
-                       double lrnBeta,
-                       double lrnK) {
-  return cudnnSetLRNDescriptor(normDesc, lrnN, lrnAlpha, lrnBeta, lrnK);
-}
-
 inline cudnnStatus_t
 PoolingForwardHelper(cudnnHandle_t handle,
                      const cudnnPoolingDescriptor_t poolingDesc,
@@ -254,6 +162,5 @@
   return cudnnSetPoolingNdDescriptor(poolingDesc, mode, maxpoolingNanOpt, nbDims, windowDimA, paddingA, strideA);
 }
 
->>>>>>> d452462b
 }  // namespace cuda
 }  // namespace onnxruntime