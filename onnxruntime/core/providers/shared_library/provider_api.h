// Copyright (c) Microsoft Corporation. All rights reserved.
// Licensed under the MIT License.

// Provider implementations include this file

// NOTE: This is still in development so there are many parts that will be fixed in the future. This is just the first version of
//       switching providers to be runnable as shared libraries. The interfaces will become more tightly integrated into the core code.

#pragma once
#define SHARED_PROVIDER 1

#include <vector>
#include <string>
#include <map>
#include <unordered_map>
#include <unordered_set>
#include "onnx/common/stl_backports.h"
#include "core/common/common.h"
#include "core/common/const_pointer_container.h"
#include "core/common/type_list.h"
#include "core/common/logging/severity.h"
#include "core/framework/allocator.h"
#include "core/framework/allocatormgr.h"
#include "core/framework/float16.h"
#include "core/framework/tensor_shape.h"
#include "core/providers/providers.h"
#include "core/common/path_string.h"

namespace onnxruntime {
namespace logging {

enum class DataType {
  SYSTEM = 0,  ///< System data.
  USER = 1     ///< Contains potentially sensitive user data.
};

}  // namespace logging

enum class AutoPadType {
  NOTSET = 0,
  VALID = 1,
  SAME_UPPER = 2,
  SAME_LOWER = 3,
};

// onnx Protobuf types (all of these are actually just Provider_<type> -> ONNX_NAMESPACE::<type>)
struct Provider_int64s;  // RepeatedPtrField
struct Provider_AttributeProto;
struct Provider_GraphProto;
struct Provider_ModelProto;
struct Provider_NodeProto;
struct Provider_TensorProto;
struct Provider_TensorProtos;
struct Provider_TensorShapeProto_Dimension;
struct Provider_TensorShapeProto_Dimensions;  // RepeatedPtrField
struct Provider_TensorShapeProto;
struct Provider_TypeProto_Tensor;
struct Provider_TypeProto;
struct Provider_ValueInfoProto;
struct Provider_ValueInfoProtos;  // RepeatedPtrField

// OnnxRuntime Types (these are the internal types)
struct CPUIDInfo;
namespace logging {
struct Logger;
struct Capture;
}  // namespace logging
struct ComputeCapability;
struct DataTransferManager;
struct IndexedSubGraph;
struct IndexedSubGraph_MetaDef;
struct KernelCreateInfo;
struct KernelDef;
struct KernelDefBuilder;
struct KernelRegistry;
struct Function;
struct Graph;
struct GraphViewer;
struct Model;
struct Path;
struct Node;
struct NodeArg;
struct NodeAttributes;
struct OpKernelContext;
struct OpKernelInfo;
struct PrimitiveDataTypeBase;
struct Tensor;

<<<<<<< HEAD
class UnsqueezeBase;
class SliceBase;
class SplitBase;
class Size;
class ScatterNDBase;
enum class Mode : int;
class GatherBase;
class ConcatBase;
=======
class DataTypeImpl;
using MLDataType = const DataTypeImpl*;
>>>>>>> 6285ee23
}  // namespace onnxruntime

namespace ONNX_NAMESPACE {

// These are exact duplicates of the real protobuf types, defined here since we can't include the protobuf headers
enum AttributeProto_AttributeType : int {
  AttributeProto_AttributeType_UNDEFINED = 0,
  AttributeProto_AttributeType_FLOAT = 1,
  AttributeProto_AttributeType_INT = 2,
  AttributeProto_AttributeType_STRING = 3,
  AttributeProto_AttributeType_TENSOR = 4,
  AttributeProto_AttributeType_GRAPH = 5,
  AttributeProto_AttributeType_SPARSE_TENSOR = 11,
  AttributeProto_AttributeType_FLOATS = 6,
  AttributeProto_AttributeType_INTS = 7,
  AttributeProto_AttributeType_STRINGS = 8,
  AttributeProto_AttributeType_TENSORS = 9,
  AttributeProto_AttributeType_GRAPHS = 10,
  AttributeProto_AttributeType_SPARSE_TENSORS = 12
};

enum TensorProto_DataType : int {
  TensorProto_DataType_UNDEFINED = 0,
  TensorProto_DataType_FLOAT = 1,
  TensorProto_DataType_UINT8 = 2,
  TensorProto_DataType_INT8 = 3,
  TensorProto_DataType_UINT16 = 4,
  TensorProto_DataType_INT16 = 5,
  TensorProto_DataType_INT32 = 6,
  TensorProto_DataType_INT64 = 7,
  TensorProto_DataType_STRING = 8,
  TensorProto_DataType_BOOL = 9,
  TensorProto_DataType_FLOAT16 = 10,
  TensorProto_DataType_DOUBLE = 11,
  TensorProto_DataType_UINT32 = 12,
  TensorProto_DataType_UINT64 = 13,
  TensorProto_DataType_COMPLEX64 = 14,
  TensorProto_DataType_COMPLEX128 = 15,
  TensorProto_DataType_BFLOAT16 = 16
};

enum TensorProto_DataLocation : int {
  TensorProto_DataLocation_DEFAULT = 0,
  TensorProto_DataLocation_EXTERNAL = 1
};

enum Version : int {
  _START_VERSION = 0,
  IR_VERSION_2017_10_10 = 1,
  IR_VERSION_2017_10_30 = 2,
  IR_VERSION_2017_11_3 = 3,
  IR_VERSION_2019_1_22 = 4,
  IR_VERSION_2019_3_18 = 5,
  IR_VERSION_2019_9_19 = 6,
  IR_VERSION = 7
};

enum OperatorStatus : int {
  EXPERIMENTAL = 0,
  STABLE = 1
};

}  // namespace ONNX_NAMESPACE

#include "core/framework/data_transfer.h"
#include "core/framework/execution_provider.h"
#include "core/framework/op_kernel_base.h"
#include "core/framework/float16.h"
#include "provider_interfaces.h"
<<<<<<< HEAD
=======
#include "core/framework/op_kernel.h"
>>>>>>> 6285ee23
#include "core/framework/data_types_internal.h"

namespace onnxruntime {

// The function passed in will be run on provider DLL unload. This is used to free thread_local variables that are in threads we don't own
// Since these are not destroyed when the DLL unloads we have to do it manually. Search for usage for an example.
void RunOnUnload(std::function<void()> function);

// A pointer stored in here will be deleted when the DLL gets unloaded, this is really only useful for thread_locals which don't get cleaned up properly otherwise
template <typename T>
struct DeleteOnUnloadPtr {
  DeleteOnUnloadPtr(T* p) : p_(p) {
    RunOnUnload([p = p_]() {
      delete p;
    });
  }

  operator T*() {
    return p_;
  }

 private:
  T* p_;
};

constexpr const char* kOnnxDomain = "";
constexpr const char* kMSDomain = "com.microsoft";
constexpr const char* kNGraphDomain = "com.intel.ai";
constexpr const char* kCudaExecutionProvider = "CUDAExecutionProvider";
constexpr const char* kDnnlExecutionProvider = "DnnlExecutionProvider";
constexpr const char* kOpenVINOExecutionProvider = "OpenVINOExecutionProvider";
constexpr const char* kTensorrtExecutionProvider = "TensorrtExecutionProvider";

<<<<<<< HEAD
=======
enum CUDAStreamType : int {
  kCudaStreamDefault = 0,
  kCudaStreamCopyIn,
  kCudaStreamCopyOut,
  kTotalCudaStreams,
};

>>>>>>> 6285ee23
template <typename T>
using IAllocatorUniquePtr = std::unique_ptr<T, std::function<void(T*)>>;

std::unique_ptr<IAllocator> CreateCPUAllocator(const OrtMemoryInfo& memory_info);
std::unique_ptr<IAllocator> CreateCUDAAllocator(int16_t device_id, const char* name);
std::unique_ptr<IAllocator> CreateCUDAPinnedAllocator(int16_t device_id, const char* name);

<<<<<<< HEAD
std::unordered_set<NodeIndex> GetCpuPreferredNodes(const onnxruntime::GraphViewer& graph,
                                                   const std::string& provider_type,
                                                   const std::vector<const KernelRegistry*>& kernel_registries,
                                                   const std::vector<NodeIndex>& tentative_nodes);

std::unique_ptr<IDataTransfer> CreateGPUDataTransfer();
=======
std::unique_ptr<IDataTransfer> CreateGPUDataTransfer(void* stream);
>>>>>>> 6285ee23

std::string GetEnvironmentVar(const std::string& var_name);

inline AutoPadType StringToAutoPadType(const std::string& str) { return g_host->StringToAutoPadType(str); }

<<<<<<< HEAD
inline int64_t HandleNegativeAxis(int64_t axis, int64_t tensor_rank) { return g_host->HandleNegativeAxis(axis, tensor_rank); }
//inline bool IsScalarOr1ElementVector(const Tensor* input) { return g_host->IsScalarOr1ElementVector(input); }
bool IsScalarOr1ElementVector(const Tensor* input);
=======
void AllocatorManager__InsertAllocator(AllocatorManager* p, AllocatorPtr allocator);
AllocatorPtr AllocatorManager__GetAllocator(AllocatorManager* p, int id, OrtMemType mem_type);
>>>>>>> 6285ee23

namespace logging {

struct Category {
  static const char* onnxruntime;  ///< General output
};

}  // namespace logging

namespace math {

// Rounds a up to the next highest multiple of b, which is power-of-2. User must be careful
// to ensure that there is no overflow or underflow in the calculation
// of divUp.
template <typename T, T b>
constexpr T roundUpPow2(T a) {
  return (a + (b - 1)) & (~(b - 1));
}

uint16_t floatToHalf(float f);

}  // namespace math

<<<<<<< HEAD
#define ONNX_OPERATOR_KERNEL_CLASS_NAME(provider, domain, ver, name) \
  provider##_##name##_##domain##_ver##ver

#define ONNX_OPERATOR_KERNEL_EX(name, domain, ver, provider, builder, ...)                                            \
  class ONNX_OPERATOR_KERNEL_CLASS_NAME(provider, domain, ver, name);                                                 \
  template <>                                                                                                         \
  KernelCreateInfo                                                                                                    \
  BuildKernelCreateInfo<ONNX_OPERATOR_KERNEL_CLASS_NAME(provider, domain, ver, name)>() {                             \
    return KernelCreateInfo(                                                                                          \
        builder.SetName(#name)                                                                                        \
            .SetDomain(domain)                                                                                        \
            .SinceVersion(ver)                                                                                        \
            .Provider(provider)                                                                                       \
            .Build(),                                                                                                 \
        static_cast<KernelCreatePtrFn>([](const OpKernelInfo& info) -> OpKernel* { return new __VA_ARGS__(info); })); \
  }

#define ONNX_OPERATOR_VERSIONED_KERNEL_EX(name, domain, startver, endver, provider, builder, ...)                     \
  class ONNX_OPERATOR_VERSIONED_KERNEL_CLASS_NAME(provider, domain, startver, endver, name);                          \
  template <>                                                                                                         \
  KernelCreateInfo                                                                                                    \
  BuildKernelCreateInfo<ONNX_OPERATOR_VERSIONED_KERNEL_CLASS_NAME(provider, domain, startver, endver, name)>() {      \
    return KernelCreateInfo(                                                                                          \
        builder.SetName(#name)                                                                                        \
            .SetDomain(domain)                                                                                        \
            .SinceVersion(startver, endver)                                                                           \
            .Provider(provider)                                                                                       \
            .Build(),                                                                                                 \
        static_cast<KernelCreatePtrFn>([](const OpKernelInfo& info) -> OpKernel* { return new __VA_ARGS__(info); })); \
  }

#define ONNX_OPERATOR_TYPED_KERNEL_EX(name, domain, ver, type, provider, builder, ...)                                \
  class ONNX_OPERATOR_TYPED_KERNEL_CLASS_NAME(provider, domain, ver, type, name);                                     \
  template <>                                                                                                         \
  KernelCreateInfo                                                                                                    \
  BuildKernelCreateInfo<ONNX_OPERATOR_TYPED_KERNEL_CLASS_NAME(provider, domain, ver, type, name)>() {                 \
    return KernelCreateInfo(                                                                                          \
        builder.SetName(#name)                                                                                        \
            .SetDomain(domain)                                                                                        \
            .SinceVersion(ver)                                                                                        \
            .Provider(provider)                                                                                       \
            .Build(),                                                                                                 \
        static_cast<KernelCreatePtrFn>([](const OpKernelInfo& info) -> OpKernel* { return new __VA_ARGS__(info); })); \
  }

#define ONNX_OPERATOR_TYPED_KERNEL_CLASS_NAME(provider, domain, ver, type, name) \
  provider##_##name##_##domain##_ver##ver##_##type

#define ONNX_OPERATOR_VERSIONED_TYPED_KERNEL_EX(name, domain, startver, endver, type, provider, builder, ...)                \
  class ONNX_OPERATOR_VERSIONED_TYPED_KERNEL_CLASS_NAME(provider, domain, startver, endver, type, name);                     \
  template <>                                                                                                                \
  KernelCreateInfo                                                                                                           \
  BuildKernelCreateInfo<ONNX_OPERATOR_VERSIONED_TYPED_KERNEL_CLASS_NAME(provider, domain, startver, endver, type, name)>() { \
    return KernelCreateInfo(                                                                                                 \
        builder.SetName(#name)                                                                                               \
            .SetDomain(domain)                                                                                               \
            .SinceVersion(startver, endver)                                                                                  \
            .Provider(provider)                                                                                              \
            .Build(),                                                                                                        \
        static_cast<KernelCreatePtrFn>([](const OpKernelInfo& info) -> OpKernel* { return new __VA_ARGS__(info); }));        \
  }

#define ONNX_OPERATOR_VERSIONED_TYPED_KERNEL_CLASS_NAME(provider, domain, startver, endver, type, name) \
  provider##_##name##_##domain##_ver##startver##_##endver##_##type

#define ONNX_OPERATOR_VERSIONED_KERNEL_CLASS_NAME(provider, domain, startver, endver, name) \
  provider##_##name##_##domain##_ver##startver##_##endver

=======
>>>>>>> 6285ee23
#define CREATE_MESSAGE(logger, severity, category, datatype) \
  ::onnxruntime::logging::Capture::Create(logger, ::onnxruntime::logging::Severity::k##severity, category, datatype, ORT_WHERE)

// iostream style logging. Capture log info in Message, and push to the logger in ~Message.
#define LOGS_CATEGORY(logger, severity, category)                                                                        \
  if ((logger).OutputIsEnabled(::onnxruntime::logging::Severity::k##severity, ::onnxruntime::logging::DataType::SYSTEM)) \
  CREATE_MESSAGE(logger, severity, category, ::onnxruntime::logging::DataType::SYSTEM)->Stream()

#define LOGS_DEFAULT_CATEGORY(severity, category) \
  LOGS_CATEGORY(::onnxruntime::logging::LoggingManager::DefaultLogger(), severity, category)

#define LOGS_DEFAULT(severity) \
  LOGS_DEFAULT_CATEGORY(severity, ::onnxruntime::logging::Category::onnxruntime)

// Use within macro definitions to create a custom vector of constraints.
// Example: #define REG_KERNEL(OP, VERSION, KERNEL_CLASS, Type, ...)
//  .TypeConstraint("T", BuildKernelDefConstraints<Type, __VA_ARGS_>())
template <typename T, typename... Types>
inline std::vector<MLDataType> BuildKernelDefConstraints() {
  return {DataTypeImpl::GetTensorType<T>(), DataTypeImpl::GetTensorType<Types>()...};
}

}  // namespace onnxruntime<|MERGE_RESOLUTION|>--- conflicted
+++ resolved
@@ -86,7 +86,6 @@
 struct PrimitiveDataTypeBase;
 struct Tensor;
 
-<<<<<<< HEAD
 class UnsqueezeBase;
 class SliceBase;
 class SplitBase;
@@ -95,10 +94,9 @@
 enum class Mode : int;
 class GatherBase;
 class ConcatBase;
-=======
+
 class DataTypeImpl;
 using MLDataType = const DataTypeImpl*;
->>>>>>> 6285ee23
 }  // namespace onnxruntime
 
 namespace ONNX_NAMESPACE {
@@ -168,10 +166,7 @@
 #include "core/framework/op_kernel_base.h"
 #include "core/framework/float16.h"
 #include "provider_interfaces.h"
-<<<<<<< HEAD
-=======
 #include "core/framework/op_kernel.h"
->>>>>>> 6285ee23
 #include "core/framework/data_types_internal.h"
 
 namespace onnxruntime {
@@ -205,16 +200,6 @@
 constexpr const char* kOpenVINOExecutionProvider = "OpenVINOExecutionProvider";
 constexpr const char* kTensorrtExecutionProvider = "TensorrtExecutionProvider";
 
-<<<<<<< HEAD
-=======
-enum CUDAStreamType : int {
-  kCudaStreamDefault = 0,
-  kCudaStreamCopyIn,
-  kCudaStreamCopyOut,
-  kTotalCudaStreams,
-};
-
->>>>>>> 6285ee23
 template <typename T>
 using IAllocatorUniquePtr = std::unique_ptr<T, std::function<void(T*)>>;
 
@@ -222,29 +207,23 @@
 std::unique_ptr<IAllocator> CreateCUDAAllocator(int16_t device_id, const char* name);
 std::unique_ptr<IAllocator> CreateCUDAPinnedAllocator(int16_t device_id, const char* name);
 
-<<<<<<< HEAD
+std::unique_ptr<IDataTransfer> CreateGPUDataTransfer(void* stream);
+
 std::unordered_set<NodeIndex> GetCpuPreferredNodes(const onnxruntime::GraphViewer& graph,
                                                    const std::string& provider_type,
                                                    const std::vector<const KernelRegistry*>& kernel_registries,
                                                    const std::vector<NodeIndex>& tentative_nodes);
 
-std::unique_ptr<IDataTransfer> CreateGPUDataTransfer();
-=======
-std::unique_ptr<IDataTransfer> CreateGPUDataTransfer(void* stream);
->>>>>>> 6285ee23
-
 std::string GetEnvironmentVar(const std::string& var_name);
 
 inline AutoPadType StringToAutoPadType(const std::string& str) { return g_host->StringToAutoPadType(str); }
 
-<<<<<<< HEAD
+void AllocatorManager__InsertAllocator(AllocatorManager* p, AllocatorPtr allocator);
+AllocatorPtr AllocatorManager__GetAllocator(AllocatorManager* p, int id, OrtMemType mem_type);
+
 inline int64_t HandleNegativeAxis(int64_t axis, int64_t tensor_rank) { return g_host->HandleNegativeAxis(axis, tensor_rank); }
 //inline bool IsScalarOr1ElementVector(const Tensor* input) { return g_host->IsScalarOr1ElementVector(input); }
 bool IsScalarOr1ElementVector(const Tensor* input);
-=======
-void AllocatorManager__InsertAllocator(AllocatorManager* p, AllocatorPtr allocator);
-AllocatorPtr AllocatorManager__GetAllocator(AllocatorManager* p, int id, OrtMemType mem_type);
->>>>>>> 6285ee23
 
 namespace logging {
 
@@ -266,79 +245,6 @@
 
 uint16_t floatToHalf(float f);
 
-}  // namespace math
-
-<<<<<<< HEAD
-#define ONNX_OPERATOR_KERNEL_CLASS_NAME(provider, domain, ver, name) \
-  provider##_##name##_##domain##_ver##ver
-
-#define ONNX_OPERATOR_KERNEL_EX(name, domain, ver, provider, builder, ...)                                            \
-  class ONNX_OPERATOR_KERNEL_CLASS_NAME(provider, domain, ver, name);                                                 \
-  template <>                                                                                                         \
-  KernelCreateInfo                                                                                                    \
-  BuildKernelCreateInfo<ONNX_OPERATOR_KERNEL_CLASS_NAME(provider, domain, ver, name)>() {                             \
-    return KernelCreateInfo(                                                                                          \
-        builder.SetName(#name)                                                                                        \
-            .SetDomain(domain)                                                                                        \
-            .SinceVersion(ver)                                                                                        \
-            .Provider(provider)                                                                                       \
-            .Build(),                                                                                                 \
-        static_cast<KernelCreatePtrFn>([](const OpKernelInfo& info) -> OpKernel* { return new __VA_ARGS__(info); })); \
-  }
-
-#define ONNX_OPERATOR_VERSIONED_KERNEL_EX(name, domain, startver, endver, provider, builder, ...)                     \
-  class ONNX_OPERATOR_VERSIONED_KERNEL_CLASS_NAME(provider, domain, startver, endver, name);                          \
-  template <>                                                                                                         \
-  KernelCreateInfo                                                                                                    \
-  BuildKernelCreateInfo<ONNX_OPERATOR_VERSIONED_KERNEL_CLASS_NAME(provider, domain, startver, endver, name)>() {      \
-    return KernelCreateInfo(                                                                                          \
-        builder.SetName(#name)                                                                                        \
-            .SetDomain(domain)                                                                                        \
-            .SinceVersion(startver, endver)                                                                           \
-            .Provider(provider)                                                                                       \
-            .Build(),                                                                                                 \
-        static_cast<KernelCreatePtrFn>([](const OpKernelInfo& info) -> OpKernel* { return new __VA_ARGS__(info); })); \
-  }
-
-#define ONNX_OPERATOR_TYPED_KERNEL_EX(name, domain, ver, type, provider, builder, ...)                                \
-  class ONNX_OPERATOR_TYPED_KERNEL_CLASS_NAME(provider, domain, ver, type, name);                                     \
-  template <>                                                                                                         \
-  KernelCreateInfo                                                                                                    \
-  BuildKernelCreateInfo<ONNX_OPERATOR_TYPED_KERNEL_CLASS_NAME(provider, domain, ver, type, name)>() {                 \
-    return KernelCreateInfo(                                                                                          \
-        builder.SetName(#name)                                                                                        \
-            .SetDomain(domain)                                                                                        \
-            .SinceVersion(ver)                                                                                        \
-            .Provider(provider)                                                                                       \
-            .Build(),                                                                                                 \
-        static_cast<KernelCreatePtrFn>([](const OpKernelInfo& info) -> OpKernel* { return new __VA_ARGS__(info); })); \
-  }
-
-#define ONNX_OPERATOR_TYPED_KERNEL_CLASS_NAME(provider, domain, ver, type, name) \
-  provider##_##name##_##domain##_ver##ver##_##type
-
-#define ONNX_OPERATOR_VERSIONED_TYPED_KERNEL_EX(name, domain, startver, endver, type, provider, builder, ...)                \
-  class ONNX_OPERATOR_VERSIONED_TYPED_KERNEL_CLASS_NAME(provider, domain, startver, endver, type, name);                     \
-  template <>                                                                                                                \
-  KernelCreateInfo                                                                                                           \
-  BuildKernelCreateInfo<ONNX_OPERATOR_VERSIONED_TYPED_KERNEL_CLASS_NAME(provider, domain, startver, endver, type, name)>() { \
-    return KernelCreateInfo(                                                                                                 \
-        builder.SetName(#name)                                                                                               \
-            .SetDomain(domain)                                                                                               \
-            .SinceVersion(startver, endver)                                                                                  \
-            .Provider(provider)                                                                                              \
-            .Build(),                                                                                                        \
-        static_cast<KernelCreatePtrFn>([](const OpKernelInfo& info) -> OpKernel* { return new __VA_ARGS__(info); }));        \
-  }
-
-#define ONNX_OPERATOR_VERSIONED_TYPED_KERNEL_CLASS_NAME(provider, domain, startver, endver, type, name) \
-  provider##_##name##_##domain##_ver##startver##_##endver##_##type
-
-#define ONNX_OPERATOR_VERSIONED_KERNEL_CLASS_NAME(provider, domain, startver, endver, name) \
-  provider##_##name##_##domain##_ver##startver##_##endver
-
-=======
->>>>>>> 6285ee23
 #define CREATE_MESSAGE(logger, severity, category, datatype) \
   ::onnxruntime::logging::Capture::Create(logger, ::onnxruntime::logging::Severity::k##severity, category, datatype, ORT_WHERE)
 
