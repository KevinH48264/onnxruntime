// Copyright (c) Microsoft Corporation. All rights reserved.
// Licensed under the MIT License.

#include "core/providers/cpu/activation/activations.h"
#include "core/providers/cpu/math/element_wise_ops.h"
#ifndef DISABLE_CONTRIB_OPS
#include "contrib_ops/cpu/activations.h"
#endif
#include "core/mlas/inc/mlas.h"

namespace onnxruntime {

#define CREATE_ELE_KERNEL(X)                  \
  if (type == #X) {                           \
    functors::X<T>* p = new functors::X<T>(); \
    p->Init(attributes);                      \
    out.reset(p);                             \
    return Status::OK();                      \
  }

#define REGISTER_UNARY_ELEMENTWISE_KERNEL_ALIAS(alias, x, sinceVersion) \
  ONNX_CPU_OPERATOR_KERNEL(                                             \
      alias, sinceVersion,                                              \
      KernelDefBuilder().MayInplace(0, 0).TypeConstraint("T", DataTypeImpl::GetTensorType<float>()), x<float>);

#define REGISTER_UNARY_ELEMENTWISE_KERNEL(x, sinceVersion) REGISTER_UNARY_ELEMENTWISE_KERNEL_ALIAS(x, x, sinceVersion)

REGISTER_UNARY_ELEMENTWISE_KERNEL(Elu, 6);
REGISTER_UNARY_ELEMENTWISE_KERNEL(HardSigmoid, 6);
REGISTER_UNARY_ELEMENTWISE_KERNEL(LeakyRelu, 6);
REGISTER_UNARY_ELEMENTWISE_KERNEL(Relu, 6);
REGISTER_UNARY_ELEMENTWISE_KERNEL(Selu, 6);
REGISTER_UNARY_ELEMENTWISE_KERNEL(Sigmoid, 6);
REGISTER_UNARY_ELEMENTWISE_KERNEL(Softplus, 1);
REGISTER_UNARY_ELEMENTWISE_KERNEL(Softsign, 1);
REGISTER_UNARY_ELEMENTWISE_KERNEL(Tanh, 6);
REGISTER_UNARY_ELEMENTWISE_KERNEL(ThresholdedRelu, 10);

namespace functors {
template <typename T>
Status ElementWiseRangedTransform<T>::Create(const std::string& type, const NodeAttributes& attributes,
                                             std::unique_ptr<ElementWiseRangedTransform<T>>& out) {
  CREATE_ELE_KERNEL(Elu);
  CREATE_ELE_KERNEL(HardSigmoid);
  CREATE_ELE_KERNEL(LeakyRelu);
  CREATE_ELE_KERNEL(Softplus);
  CREATE_ELE_KERNEL(Relu);
  CREATE_ELE_KERNEL(Sigmoid);
  CREATE_ELE_KERNEL(Softsign);
  CREATE_ELE_KERNEL(Tanh);
  CREATE_ELE_KERNEL(ThresholdedRelu);
  CREATE_ELE_KERNEL(Selu);
#ifndef DISABLE_CONTRIB_OPS
  CREATE_ELE_KERNEL(ParametricSoftplus);
  CREATE_ELE_KERNEL(ScaledTanh);
#endif
  return Status(ONNXRUNTIME, FAIL, "unknown kernel type");
}

template Status ElementWiseRangedTransform<float>::Create(const std::string& type, const NodeAttributes& attributes,
                                                          std::unique_ptr<ElementWiseRangedTransform<float>>& out);
<<<<<<< HEAD
=======
}  // namespace functors

#define REGISTER_UNARY_ELEMENTWISE_KERNEL_ALIAS(alias, x, sinceVersion) \
  ONNX_CPU_OPERATOR_KERNEL(                                             \
      alias, sinceVersion,                                              \
      KernelDefBuilder().MayInplace(0, 0).TypeConstraint("T", DataTypeImpl::GetTensorType<float>()), x<float>);

#define REGISTER_UNARY_ELEMENTWISE_KERNEL(x, sinceVersion) REGISTER_UNARY_ELEMENTWISE_KERNEL_ALIAS(x, x, sinceVersion)

#define REGISTER_VERSIONED_UNARY_ELEMENTWISE_KERNEL_ALIAS(alias, x, sinceVersion, firstEnd, newVersion)         \
  ONNX_CPU_OPERATOR_VERSIONED_KERNEL(                                                                    \
      alias, sinceVersion, firstEnd,                                                                            \
      KernelDefBuilder().MayInplace(0, 0).TypeConstraint("T", DataTypeImpl::GetTensorType<float>()), x<float>); \
  ONNX_CPU_OPERATOR_KERNEL(                                                                                     \
      alias, newVersion,                                                                                        \
      KernelDefBuilder().MayInplace(0, 0).TypeConstraint("T", DataTypeImpl::GetTensorType<float>()), x<float>);

REGISTER_UNARY_ELEMENTWISE_KERNEL(Elu, 6);
REGISTER_UNARY_ELEMENTWISE_KERNEL(HardSigmoid, 6);
REGISTER_UNARY_ELEMENTWISE_KERNEL(LeakyRelu, 6);
REGISTER_UNARY_ELEMENTWISE_KERNEL(Relu, 6);
REGISTER_UNARY_ELEMENTWISE_KERNEL(Selu, 6);
REGISTER_UNARY_ELEMENTWISE_KERNEL(Sigmoid, 6);
REGISTER_UNARY_ELEMENTWISE_KERNEL(Softplus, 1);
REGISTER_UNARY_ELEMENTWISE_KERNEL(Softsign, 1);
REGISTER_VERSIONED_UNARY_ELEMENTWISE_KERNEL_ALIAS(Tanh, Tanh, 6, 12, 13);
REGISTER_UNARY_ELEMENTWISE_KERNEL(ThresholdedRelu, 10);

namespace functors {
>>>>>>> d30dd41c
template <>
void Sigmoid<float>::operator()(std::ptrdiff_t first, std::ptrdiff_t last) const {
  ptrdiff_t len = last - first;
  float* output_ptr = output + first;
  MlasComputeLogistic(input + first, output_ptr, static_cast<size_t>(len));
}

template <>
void Tanh<float>::operator()(std::ptrdiff_t first, std::ptrdiff_t last) const {
  ptrdiff_t len = last - first;
  float* output_ptr = output + first;
  MlasComputeTanh(input + first, output_ptr, static_cast<size_t>(len));
}
}  // namespace functors

}  // namespace onnxruntime<|MERGE_RESOLUTION|>--- conflicted
+++ resolved
@@ -25,6 +25,14 @@
 
 #define REGISTER_UNARY_ELEMENTWISE_KERNEL(x, sinceVersion) REGISTER_UNARY_ELEMENTWISE_KERNEL_ALIAS(x, x, sinceVersion)
 
+#define REGISTER_VERSIONED_UNARY_ELEMENTWISE_KERNEL_ALIAS(alias, x, sinceVersion, firstEnd, newVersion)         \
+  ONNX_CPU_OPERATOR_VERSIONED_KERNEL(                                                                           \
+      alias, sinceVersion, firstEnd,                                                                            \
+      KernelDefBuilder().MayInplace(0, 0).TypeConstraint("T", DataTypeImpl::GetTensorType<float>()), x<float>); \
+  ONNX_CPU_OPERATOR_KERNEL(                                                                                     \
+      alias, newVersion,                                                                                        \
+      KernelDefBuilder().MayInplace(0, 0).TypeConstraint("T", DataTypeImpl::GetTensorType<float>()), x<float>);
+
 REGISTER_UNARY_ELEMENTWISE_KERNEL(Elu, 6);
 REGISTER_UNARY_ELEMENTWISE_KERNEL(HardSigmoid, 6);
 REGISTER_UNARY_ELEMENTWISE_KERNEL(LeakyRelu, 6);
@@ -33,7 +41,7 @@
 REGISTER_UNARY_ELEMENTWISE_KERNEL(Sigmoid, 6);
 REGISTER_UNARY_ELEMENTWISE_KERNEL(Softplus, 1);
 REGISTER_UNARY_ELEMENTWISE_KERNEL(Softsign, 1);
-REGISTER_UNARY_ELEMENTWISE_KERNEL(Tanh, 6);
+REGISTER_VERSIONED_UNARY_ELEMENTWISE_KERNEL_ALIAS(Tanh, Tanh, 6, 12, 13);
 REGISTER_UNARY_ELEMENTWISE_KERNEL(ThresholdedRelu, 10);
 
 namespace functors {
@@ -59,8 +67,6 @@
 
 template Status ElementWiseRangedTransform<float>::Create(const std::string& type, const NodeAttributes& attributes,
                                                           std::unique_ptr<ElementWiseRangedTransform<float>>& out);
-<<<<<<< HEAD
-=======
 }  // namespace functors
 
 #define REGISTER_UNARY_ELEMENTWISE_KERNEL_ALIAS(alias, x, sinceVersion) \
@@ -78,19 +84,7 @@
       alias, newVersion,                                                                                        \
       KernelDefBuilder().MayInplace(0, 0).TypeConstraint("T", DataTypeImpl::GetTensorType<float>()), x<float>);
 
-REGISTER_UNARY_ELEMENTWISE_KERNEL(Elu, 6);
-REGISTER_UNARY_ELEMENTWISE_KERNEL(HardSigmoid, 6);
-REGISTER_UNARY_ELEMENTWISE_KERNEL(LeakyRelu, 6);
-REGISTER_UNARY_ELEMENTWISE_KERNEL(Relu, 6);
-REGISTER_UNARY_ELEMENTWISE_KERNEL(Selu, 6);
-REGISTER_UNARY_ELEMENTWISE_KERNEL(Sigmoid, 6);
-REGISTER_UNARY_ELEMENTWISE_KERNEL(Softplus, 1);
-REGISTER_UNARY_ELEMENTWISE_KERNEL(Softsign, 1);
-REGISTER_VERSIONED_UNARY_ELEMENTWISE_KERNEL_ALIAS(Tanh, Tanh, 6, 12, 13);
-REGISTER_UNARY_ELEMENTWISE_KERNEL(ThresholdedRelu, 10);
-
 namespace functors {
->>>>>>> d30dd41c
 template <>
 void Sigmoid<float>::operator()(std::ptrdiff_t first, std::ptrdiff_t last) const {
   ptrdiff_t len = last - first;
